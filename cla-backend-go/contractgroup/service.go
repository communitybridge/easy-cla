package contractgroup

import (
	"bytes"
	"context"
	"fmt"
	"io"
	"net/http"

	"github.com/LF-Engineering/cla-monorepo/cla-backend-go/gen/models"
<<<<<<< HEAD
=======
	"github.com/aws/aws-sdk-go/aws"
	"github.com/aws/aws-sdk-go/aws/session"
	"github.com/aws/aws-sdk-go/service/dynamodb"
	"github.com/aws/aws-sdk-go/service/dynamodb/dynamodbattribute"
	"github.com/aws/aws-sdk-go/service/s3/s3manager"
>>>>>>> a6772dd0
	"github.com/aymerick/raymond"
)

var (
	userID = "***REMOVED***"
)

type Service interface {
	CreateContractGroup(ctx context.Context, projectSfdcID string, contractGroup models.ContractGroup) (models.ContractGroup, error)
	GetContractGroups(ctx context.Context, projectID string) ([]models.ContractGroup, error)

	CreateContractTemplate(ctx context.Context, contractTemplate models.ContractTemplate, contractID string) (models.ContractTemplate, error)

	CreateGitHubOrganization(ctx context.Context, contractID string, githubOrg models.Github) (models.Github, error)

	CreateGerritInstance(ctx context.Context, projectSfdcID, contractID, userID string, gerritInstance models.Gerrit) (models.Gerrit, error)
	DeleteGerritInstance(ctx context.Context, projectSfdcID string, contractID string, gerritInstanceID string) error

	GetContractGroupSignatures(ctx context.Context, projectSfdcID string, contractID string) (models.ContractGroupSignatures, error)
}

type service struct {
	contractGroupRepo Repository
}

func NewService(contractGroupRepo Repository) service {
	return service{
		contractGroupRepo: contractGroupRepo,
	}
}

<<<<<<< HEAD
type projectInput struct {
	projectName  string
	shortName    string
	contactEmail string
}

type MetaField struct {
	Name             string
	TemplateVariable string
}

type Field struct {
	AnchorString string
	Type         string
	IsOptional   bool
	IsEditable   bool
	Width        int
	Height       int
	OffsetX      int
	OffSetY      int
}
type ICLAField struct {
	AnchorString string
	Type         string
	IsOptional   bool
	IsEditable   bool
	Width        int
	Height       int
	OffsetX      int
	OffSetY      int
}

type CCLAField struct {
	AnchorString string
	Type         string
	IsOptional   bool
	IsEditable   bool
	Width        int
	Height       int
	OffsetX      int
	OffSetY      int
}

type Template struct {
	Name        string
	TemplateID  string
	Description string
	HtmlBody    string
	MetaFields  []MetaField
	ICLAFields  []ICLAField
	CCLAFields  []CCLAField
}

func (s Service) SaveTemplateToDynamoDB() {

}

func (s Service) SaveFileToS3Bucket(body io.Reader) {

}

func (s Service) SendHTMLToDocRaptor(HTML string) {
	DocRaptorAPIURL := "https://YOUR_API_KEY@docraptor.com/docs"

	document := `{
  		"type": "pdf",
  		"document_content": "%s"
	}`
	document = fmt.Sprintf(document, HTML)

	req, err := http.NewRequest(http.MethodPost, DocRaptorAPIURL, body)
=======
func (s Service) SaveTemplateToDynamoDB(template Template, templateName, tableName, contractGroupID, region string) {
	// Initialize a session in us-west-2 that the SDK will use to load
	// credentials from the shared credentials file ~/.aws/credentials.
	sess, err := session.NewSession(&aws.Config{
		Region: aws.String(region)},
	)

	// Create DynamoDB client
	svc := dynamodb.New(sess)

	item := dynamodbattribute.MarshalMap(template)

	// Create item in table Movies
	input := &dynamodb.PutItemInput{
		Template:  item,
		TableName: aws.String(tableName),
	}

	result, err = svc.PutItem(input)

	if err != nil {
		fmt.Println("Error putting item in database: ", err)
		return err
	}

	fmt.Println("Successfully put item in database.")
	return nil

}

func (s Service) SaveFileToS3Bucket(file io.ReadCloser, bucketName, fileName, region string) error {
	sess := session.Must(session.NewSession(&aws.Config{
		Region: aws.String(region),
	},
	))
	// Create an uploader with the session and default options
	uploader := s3manager.NewUploader(sess)

	// Upload the file to S3.
	result, err := uploader.Upload(&s3manager.UploadInput{
		Bucket: aws.String(bucketName),
		Key:    aws.String(fileName),
		Body:   file,
	})
	if err != nil {
		return fmt.Errorf("failed to upload file to S3 Bucket, %v", err)
	}
	fmt.Printf("file uploaded to, %s\n", result.Location)

	defer file.Close()

	return nil

}
func (s Service) SendHTMLToDocRaptor(HTML string) io.Reader {
	DocRaptorAPIURL := "https://JMgaW58AX1CHmVmbKZCn@docraptor.com/docs"

	document := `{
  		"type": "pdf",
  		"document_content": "%s",
  		"test":true
	}`
	document = fmt.Sprintf(document, HTML)

	req, err := http.NewRequest(http.MethodPost, DocRaptorAPIURL, bytes.NewBufferString(document))
>>>>>>> a6772dd0
	if err != nil {
		fmt.Printf("failed to create request to submit data to API: %s", err)
	}

	req.Header.Set("Content-Type", "application/json")

	resp, err := http.DefaultClient.Do(req)
	if err != nil {
		fmt.Printf("failed to submit data to DocRaptorAPI: %s", err)
	}
<<<<<<< HEAD
	defer resp.Body.Close()

	fmt.Printf("API Response Status Code: %d\n", resp.Status)
=======

	fmt.Printf("API Response Status Code: %s\n", resp.Status)
>>>>>>> a6772dd0

	return resp.Body
}

func (s service) InjectProjectInformationIntoTemplate(projectName, shortProjectName, documentType, majorVersion, minorVersion, contactEmail string) string {
<<<<<<< HEAD
	templateBefore := `<html>
    <body>
        <p style="text-align: center">
            {{projectName}}<br />
            {{documentType}} Contributor License Agreement ("Agreement") v{{majorVersion}}.{{minorVersion}}
        </p>
       	<p>
	Thank you for your interest in {{projectName}} project (“{{shortProjectName}}”) of The Linux Foundation (the “Foundation”). In order to clarify the intellectual property license granted with Contributions from any person or entity, the Foundation must have a Contributor License Agreement (“CLA”) on file that has been signed by each Contributor, indicating agreement to the license terms below. This license is for your protection as a Contributor as well as the protection of {{shortProjectName}}, the Foundation and its users; it does not change your rights to use your own Contributions for any other purpose.
	</p>
	<p>
If you have not already done so, please complete and sign this Agreement using the electronic signature portal made available to you by the Foundation or its third-party service providers, or email a PDF of the signed agreement to {{contactEmail}}. Please read this document carefully before signing and keep a copy for your records.
	</p>
    </body>
</html>`
=======
	// DocRaptor API likes HTML in single line
	templateBefore := `<html><body><p style=\"text-align: center\">{{projectName}}<br />{{documentType}} Contributor License Agreement (\"Agreement\")v{{majorVersion}}.{{minorVersion}}</p><p>Thank you for your interest in {{projectName}} project (“{{shortProjectName}}”) of The Linux Foundation (the “Foundation”). In order to clarify the intellectual property license granted with Contributions from any person or entity, the Foundation must have a Contributor License Agreement (“CLA”) on file that has been signed by each Contributor, indicating agreement to the license terms below. This license is for your protection as a Contributor as well as the protection of {{shortProjectName}}, the Foundation and its users; it does not change your rights to use your own Contributions for any other purpose.</p><p>If you have not already done so, please complete and sign this Agreement using the electronic signature portal made available to you by the Foundation or its third-party service providers, or email a PDF of the signed agreement to {{contactEmail}}. Please read this document carefully before signing and keep a copy for your records.</p></body></html>`
>>>>>>> a6772dd0
	fieldsMap := map[string]string{
		"projectName":      projectName,
		"shortProjectName": shortProjectName,
		"documentType":     documentType,
		"majorVersion":     majorVersion,
		"minorVersion":     minorVersion,
		"contactEmail":     contactEmail,
	}

	templateAfter, err := raymond.Render(templateBefore, fieldsMap)
	if err != nil {
<<<<<<< HEAD
		fmt.Println(err)
=======
		fmt.Println("Failed to enter fields into HTML", err)
>>>>>>> a6772dd0
	}

	return templateAfter
}

func (s service) CreateContractGroup(ctx context.Context, projectSfdcID string, contractGroup models.ContractGroup) (models.ContractGroup, error) {
	contractGroupID, err := s.contractGroupRepo.CreateContractGroup(ctx, projectSfdcID, contractGroup)
	if err != nil {
		return models.ContractGroup{}, err
	}

	contractGroup.ContractGroupID = contractGroupID
	contractGroup.ProjectSfdcID = projectSfdcID

	return contractGroup, nil
}

func (s service) GetContractGroups(ctx context.Context, projectSfdcID string) ([]models.ContractGroup, error) {
	contractGroups, err := s.contractGroupRepo.GetContractGroups(ctx, projectSfdcID)
	if err != nil {
		return nil, err
	}

	for i, contractGroup := range contractGroups {
		contractGroups[i].CclaTemplate, err = s.contractGroupRepo.GetLatestContractTemplate(ctx, contractGroup.ContractGroupID, "CCLA")
		if err != nil {
			return nil, err
		}

		contractGroups[i].IclaTemplate, err = s.contractGroupRepo.GetLatestContractTemplate(ctx, contractGroup.ContractGroupID, "ICLA")
		if err != nil {
			return nil, err
		}

		contractGroups[i].GithubOrganizations, err = s.contractGroupRepo.GetGithubOrganizatons(ctx, contractGroup.ContractGroupID)
		if err != nil {
			return nil, err
		}

		contractGroups[i].GerritInstances, err = s.contractGroupRepo.GetGerritInstances(ctx, contractGroup.ContractGroupID)
		if err != nil {
			return nil, err
		}
	}

	return contractGroups, nil
}

func (s service) CreateContractTemplate(ctx context.Context, contractTemplate models.ContractTemplate, contractID string) (models.ContractTemplate, error) {
	contractTemplateID, err := s.contractGroupRepo.CreateContractTemplate(ctx, contractID, contractTemplate)
	if err != nil {
		return models.ContractTemplate{}, err
	}

	contractTemplate.ContractTemplateID = contractTemplateID

	return contractTemplate, nil
}

func (s service) CreateGitHubOrganization(ctx context.Context, contractID string, githubOrg models.Github) (models.Github, error) {
	githubOrgID, err := s.contractGroupRepo.CreateGitHubOrganization(ctx, contractID, userID, githubOrg)
	if err != nil {
		return models.Github{}, err
	}

	githubOrg.GithubOrganizationID = githubOrgID

	return githubOrg, nil
}

func (s service) CreateGerritInstance(ctx context.Context, projectSFDCID, contractID, userID string, gerritInstance models.Gerrit) (models.Gerrit, error) {
	gerritInstanceID, err := s.contractGroupRepo.CreateGerritInstance(ctx, projectSFDCID, contractID, userID, gerritInstance)
	if err != nil {
		return models.Gerrit{}, err
	}

	gerritInstance.GerritInstanceID = gerritInstanceID

	return gerritInstance, nil

}

func (s service) DeleteGerritInstance(ctx context.Context, projectSfdcID string, contractID string, gerritInstanceID string) error {
	err := s.contractGroupRepo.DeleteGerritInstance(ctx, projectSfdcID, contractID, gerritInstanceID)
	if err != nil {
		return err
	}
	return nil
}

func (s service) GetContractGroupSignatures(ctx context.Context, projectSFDCID string, contractID string) (models.ContractGroupSignatures, error) {
	contractGoupSignatures := models.ContractGroupSignatures{ContractGroupID: contractID}
	var err error

	contractGoupSignatures.CclaSignatures, err = s.contractGroupRepo.GetContractGroupCCLASignatures(ctx, projectSFDCID, contractID)
	if err != nil {
		return models.ContractGroupSignatures{}, err
	}

	contractGoupSignatures.IclaSignatures, err = s.contractGroupRepo.GetContractGroupICLASignatures(ctx, projectSFDCID, contractID)
	if err != nil {
		return models.ContractGroupSignatures{}, err
	}

	return contractGoupSignatures, nil
}<|MERGE_RESOLUTION|>--- conflicted
+++ resolved
@@ -8,14 +8,11 @@
 	"net/http"
 
 	"github.com/LF-Engineering/cla-monorepo/cla-backend-go/gen/models"
-<<<<<<< HEAD
-=======
 	"github.com/aws/aws-sdk-go/aws"
 	"github.com/aws/aws-sdk-go/aws/session"
 	"github.com/aws/aws-sdk-go/service/dynamodb"
 	"github.com/aws/aws-sdk-go/service/dynamodb/dynamodbattribute"
 	"github.com/aws/aws-sdk-go/service/s3/s3manager"
->>>>>>> a6772dd0
 	"github.com/aymerick/raymond"
 )
 
@@ -47,79 +44,6 @@
 	}
 }
 
-<<<<<<< HEAD
-type projectInput struct {
-	projectName  string
-	shortName    string
-	contactEmail string
-}
-
-type MetaField struct {
-	Name             string
-	TemplateVariable string
-}
-
-type Field struct {
-	AnchorString string
-	Type         string
-	IsOptional   bool
-	IsEditable   bool
-	Width        int
-	Height       int
-	OffsetX      int
-	OffSetY      int
-}
-type ICLAField struct {
-	AnchorString string
-	Type         string
-	IsOptional   bool
-	IsEditable   bool
-	Width        int
-	Height       int
-	OffsetX      int
-	OffSetY      int
-}
-
-type CCLAField struct {
-	AnchorString string
-	Type         string
-	IsOptional   bool
-	IsEditable   bool
-	Width        int
-	Height       int
-	OffsetX      int
-	OffSetY      int
-}
-
-type Template struct {
-	Name        string
-	TemplateID  string
-	Description string
-	HtmlBody    string
-	MetaFields  []MetaField
-	ICLAFields  []ICLAField
-	CCLAFields  []CCLAField
-}
-
-func (s Service) SaveTemplateToDynamoDB() {
-
-}
-
-func (s Service) SaveFileToS3Bucket(body io.Reader) {
-
-}
-
-func (s Service) SendHTMLToDocRaptor(HTML string) {
-	DocRaptorAPIURL := "https://YOUR_API_KEY@docraptor.com/docs"
-
-	document := `{
-  		"type": "pdf",
-  		"document_content": "%s"
-	}`
-	document = fmt.Sprintf(document, HTML)
-
-	req, err := http.NewRequest(http.MethodPost, DocRaptorAPIURL, body)
-=======
 func (s Service) SaveTemplateToDynamoDB(template Template, templateName, tableName, contractGroupID, region string) {
 	// Initialize a session in us-west-2 that the SDK will use to load
 	// credentials from the shared credentials file ~/.aws/credentials.
@@ -185,7 +109,6 @@
 	document = fmt.Sprintf(document, HTML)
 
 	req, err := http.NewRequest(http.MethodPost, DocRaptorAPIURL, bytes.NewBufferString(document))
->>>>>>> a6772dd0
 	if err != nil {
 		fmt.Printf("failed to create request to submit data to API: %s", err)
 	}
@@ -196,38 +119,15 @@
 	if err != nil {
 		fmt.Printf("failed to submit data to DocRaptorAPI: %s", err)
 	}
-<<<<<<< HEAD
-	defer resp.Body.Close()
-
-	fmt.Printf("API Response Status Code: %d\n", resp.Status)
-=======
 
 	fmt.Printf("API Response Status Code: %s\n", resp.Status)
->>>>>>> a6772dd0
 
 	return resp.Body
 }
 
 func (s service) InjectProjectInformationIntoTemplate(projectName, shortProjectName, documentType, majorVersion, minorVersion, contactEmail string) string {
-<<<<<<< HEAD
-	templateBefore := `<html>
-    <body>
-        <p style="text-align: center">
-            {{projectName}}<br />
-            {{documentType}} Contributor License Agreement ("Agreement") v{{majorVersion}}.{{minorVersion}}
-        </p>
-       	<p>
-	Thank you for your interest in {{projectName}} project (“{{shortProjectName}}”) of The Linux Foundation (the “Foundation”). In order to clarify the intellectual property license granted with Contributions from any person or entity, the Foundation must have a Contributor License Agreement (“CLA”) on file that has been signed by each Contributor, indicating agreement to the license terms below. This license is for your protection as a Contributor as well as the protection of {{shortProjectName}}, the Foundation and its users; it does not change your rights to use your own Contributions for any other purpose.
-	</p>
-	<p>
-If you have not already done so, please complete and sign this Agreement using the electronic signature portal made available to you by the Foundation or its third-party service providers, or email a PDF of the signed agreement to {{contactEmail}}. Please read this document carefully before signing and keep a copy for your records.
-	</p>
-    </body>
-</html>`
-=======
 	// DocRaptor API likes HTML in single line
 	templateBefore := `<html><body><p style=\"text-align: center\">{{projectName}}<br />{{documentType}} Contributor License Agreement (\"Agreement\")v{{majorVersion}}.{{minorVersion}}</p><p>Thank you for your interest in {{projectName}} project (“{{shortProjectName}}”) of The Linux Foundation (the “Foundation”). In order to clarify the intellectual property license granted with Contributions from any person or entity, the Foundation must have a Contributor License Agreement (“CLA”) on file that has been signed by each Contributor, indicating agreement to the license terms below. This license is for your protection as a Contributor as well as the protection of {{shortProjectName}}, the Foundation and its users; it does not change your rights to use your own Contributions for any other purpose.</p><p>If you have not already done so, please complete and sign this Agreement using the electronic signature portal made available to you by the Foundation or its third-party service providers, or email a PDF of the signed agreement to {{contactEmail}}. Please read this document carefully before signing and keep a copy for your records.</p></body></html>`
->>>>>>> a6772dd0
 	fieldsMap := map[string]string{
 		"projectName":      projectName,
 		"shortProjectName": shortProjectName,
@@ -239,11 +139,7 @@
 
 	templateAfter, err := raymond.Render(templateBefore, fieldsMap)
 	if err != nil {
-<<<<<<< HEAD
-		fmt.Println(err)
-=======
 		fmt.Println("Failed to enter fields into HTML", err)
->>>>>>> a6772dd0
 	}
 
 	return templateAfter
