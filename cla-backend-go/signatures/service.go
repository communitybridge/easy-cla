// Copyright The Linux Foundation and each contributor to CommunityBridge.
// SPDX-License-Identifier: MIT

package signatures

import (
	"context"
	"errors"
	"fmt"
	"strings"
	"sync"

	"github.com/aws/aws-sdk-go/aws"

	"github.com/sirupsen/logrus"

	"github.com/communitybridge/easycla/cla-backend-go/events"
	"github.com/communitybridge/easycla/cla-backend-go/users"

	"github.com/LF-Engineering/lfx-kit/auth"
	"github.com/communitybridge/easycla/cla-backend-go/company"
	"github.com/communitybridge/easycla/cla-backend-go/utils"

	"github.com/communitybridge/easycla/cla-backend-go/gen/restapi/operations/signatures"

	log "github.com/communitybridge/easycla/cla-backend-go/logging"

	"github.com/communitybridge/easycla/cla-backend-go/gen/models"
	githubpkg "github.com/google/go-github/v33/github"
	"golang.org/x/oauth2"
)

// SignatureService interface
type SignatureService interface {
	GetSignature(ctx context.Context, signatureID string) (*models.Signature, error)
	GetIndividualSignature(ctx context.Context, claGroupID, userID string) (*models.Signature, error)
	GetCorporateSignature(ctx context.Context, claGroupID, companyID string) (*models.Signature, error)
	GetProjectSignatures(ctx context.Context, params signatures.GetProjectSignaturesParams) (*models.Signatures, error)
	CreateProjectSummaryReport(ctx context.Context, params signatures.CreateProjectSummaryReportParams) (*models.SignatureReport, error)
	GetProjectCompanySignature(ctx context.Context, companyID, projectID string, signed, approved *bool, nextKey *string, pageSize *int64) (*models.Signature, error)
	GetProjectCompanySignatures(ctx context.Context, params signatures.GetProjectCompanySignaturesParams) (*models.Signatures, error)
	GetProjectCompanyEmployeeSignatures(ctx context.Context, params signatures.GetProjectCompanyEmployeeSignaturesParams, criteria *ApprovalCriteria) (*models.Signatures, error)
	GetCompanySignatures(ctx context.Context, params signatures.GetCompanySignaturesParams) (*models.Signatures, error)
	GetCompanyIDsWithSignedCorporateSignatures(ctx context.Context, claGroupID string) ([]SignatureCompanyID, error)
	GetUserSignatures(ctx context.Context, params signatures.GetUserSignaturesParams) (*models.Signatures, error)
	InvalidateProjectRecords(ctx context.Context, projectID, note string) (int, error)

	GetGithubOrganizationsFromWhitelist(ctx context.Context, signatureID string, githubAccessToken string) ([]models.GithubOrg, error)
	AddGithubOrganizationToWhitelist(ctx context.Context, signatureID string, whiteListParams models.GhOrgWhitelist, githubAccessToken string) ([]models.GithubOrg, error)
	DeleteGithubOrganizationFromWhitelist(ctx context.Context, signatureID string, whiteListParams models.GhOrgWhitelist, githubAccessToken string) ([]models.GithubOrg, error)
	UpdateApprovalList(ctx context.Context, authUser *auth.User, claGroupModel *models.ClaGroup, companyModel *models.Company, claGroupID string, params *models.ApprovalList) (*models.Signature, error)

	AddCLAManager(ctx context.Context, signatureID, claManagerID string) (*models.Signature, error)
	RemoveCLAManager(ctx context.Context, ignatureID, claManagerID string) (*models.Signature, error)

	GetClaGroupICLASignatures(ctx context.Context, claGroupID string, searchTerm *string) (*models.IclaSignatures, error)
	GetClaGroupCCLASignatures(ctx context.Context, claGroupID string) (*models.Signatures, error)
	GetClaGroupCorporateContributors(ctx context.Context, claGroupID string, companyID *string, searchTerm *string) (*models.CorporateContributorList, error)
}

type service struct {
	repo                SignatureRepository
	companyService      company.IService
	usersService        users.Service
	eventsService       events.Service
	githubOrgValidation bool
}

// NewService creates a new whitelist service
func NewService(repo SignatureRepository, companyService company.IService, usersService users.Service, eventsService events.Service, githubOrgValidation bool) SignatureService {
	return service{
		repo,
		companyService,
		usersService,
		eventsService,
		githubOrgValidation,
	}
}

// GetSignature returns the signature associated with the specified signature ID
func (s service) GetSignature(ctx context.Context, signatureID string) (*models.Signature, error) {
	return s.repo.GetSignature(ctx, signatureID)
}

// GetIndividualSignature returns the signature associated with the specified CLA Group and User ID
func (s service) GetIndividualSignature(ctx context.Context, claGroupID, userID string) (*models.Signature, error) {
	return s.repo.GetIndividualSignature(ctx, claGroupID, userID)
}

// GetCorporateSignature returns the signature associated with the specified CLA Group and Company ID
func (s service) GetCorporateSignature(ctx context.Context, claGroupID, companyID string) (*models.Signature, error) {
	return s.repo.GetCorporateSignature(ctx, claGroupID, companyID)
}

// GetProjectSignatures returns the list of signatures associated with the specified project
func (s service) GetProjectSignatures(ctx context.Context, params signatures.GetProjectSignaturesParams) (*models.Signatures, error) {

	projectSignatures, err := s.repo.GetProjectSignatures(ctx, params)
	if err != nil {
		return nil, err
	}

	return projectSignatures, nil
}

// CreateProjectSummaryReport generates a project summary report based on the specified input
func (s service) CreateProjectSummaryReport(ctx context.Context, params signatures.CreateProjectSummaryReportParams) (*models.SignatureReport, error) {

	projectSignatures, err := s.repo.CreateProjectSummaryReport(ctx, params)
	if err != nil {
		return nil, err
	}

	return projectSignatures, nil
}

// GetProjectCompanySignature returns the signature associated with the specified project and company
func (s service) GetProjectCompanySignature(ctx context.Context, companyID, projectID string, signed, approved *bool, nextKey *string, pageSize *int64) (*models.Signature, error) {
	return s.repo.GetProjectCompanySignature(ctx, companyID, projectID, signed, approved, nextKey, pageSize)
}

// GetProjectCompanySignatures returns the list of signatures associated with the specified project
func (s service) GetProjectCompanySignatures(ctx context.Context, params signatures.GetProjectCompanySignaturesParams) (*models.Signatures, error) {

	const defaultPageSize int64 = 10
	var pageSize = defaultPageSize
	if params.PageSize != nil {
		pageSize = *params.PageSize
	}

	signed := true
	approved := true

	projectSignatures, err := s.repo.GetProjectCompanySignatures(
		ctx, params.CompanyID, params.ProjectID, &signed, &approved, params.NextKey, params.SortOrder, &pageSize)
	if err != nil {
		return nil, err
	}

	return projectSignatures, nil
}

// GetProjectCompanyEmployeeSignatures returns the list of employee signatures associated with the specified project
func (s service) GetProjectCompanyEmployeeSignatures(ctx context.Context, params signatures.GetProjectCompanyEmployeeSignaturesParams, criteria *ApprovalCriteria) (*models.Signatures, error) {

	const defaultPageSize int64 = 10
	var pageSize = defaultPageSize
	if params.PageSize != nil {
		pageSize = *params.PageSize
	}

	projectSignatures, err := s.repo.GetProjectCompanyEmployeeSignatures(ctx, params, criteria, pageSize)
	if err != nil {
		return nil, err
	}

	return projectSignatures, nil
}

// GetCompanySignatures returns the list of signatures associated with the specified company
func (s service) GetCompanySignatures(ctx context.Context, params signatures.GetCompanySignaturesParams) (*models.Signatures, error) {

	const defaultPageSize int64 = 50
	var pageSize = defaultPageSize
	if params.PageSize != nil {
		pageSize = *params.PageSize
	}

	companySignatures, err := s.repo.GetCompanySignatures(ctx, params, pageSize, LoadACLDetails)
	if err != nil {
		return nil, err
	}

	return companySignatures, nil
}

// GetCompanyIDsWithSignedCorporateSignatures returns a list of company IDs that have signed a CLA agreement
func (s service) GetCompanyIDsWithSignedCorporateSignatures(ctx context.Context, claGroupID string) ([]SignatureCompanyID, error) {
	return s.repo.GetCompanyIDsWithSignedCorporateSignatures(ctx, claGroupID)
}

// GetUserSignatures returns the list of user signatures associated with the specified user
func (s service) GetUserSignatures(ctx context.Context, params signatures.GetUserSignaturesParams) (*models.Signatures, error) {

	const defaultPageSize int64 = 10
	var pageSize = defaultPageSize
	if params.PageSize != nil {
		pageSize = *params.PageSize
	}

	userSignatures, err := s.repo.GetUserSignatures(ctx, params, pageSize)
	if err != nil {
		return nil, err
	}

	return userSignatures, nil
}

// GetGithubOrganizationsFromWhitelist retrieves the organization from the whitelist
func (s service) GetGithubOrganizationsFromWhitelist(ctx context.Context, signatureID string, githubAccessToken string) ([]models.GithubOrg, error) {

	if signatureID == "" {
		msg := "unable to get GitHub organizations whitelist - signature ID is nil"
		log.Warn(msg)
		return nil, errors.New(msg)
	}

	orgIds, err := s.repo.GetGithubOrganizationsFromWhitelist(ctx, signatureID)
	if err != nil {
		log.Warnf("error loading github organization from whitelist using signatureID: %s, error: %v",
			signatureID, err)
		return nil, err
	}

	if githubAccessToken != "" {
		log.Debugf("already authenticated with github - scanning for user's orgs...")

		selectedOrgs := make(map[string]struct{}, len(orgIds))
		for _, selectedOrg := range orgIds {
			selectedOrgs[*selectedOrg.ID] = struct{}{}
		}

		// Since we're logged into github, lets get the list of organization we can add.
		ts := oauth2.StaticTokenSource(
			&oauth2.Token{AccessToken: githubAccessToken},
		)
		tc := oauth2.NewClient(utils.NewContext(), ts)
		client := githubpkg.NewClient(tc)

		opt := &githubpkg.ListOptions{
			PerPage: 100,
		}

		orgs, _, err := client.Organizations.List(utils.NewContext(), "", opt)
		if err != nil {
			return nil, err
		}

		for _, org := range orgs {
			_, ok := selectedOrgs[*org.Login]
			if ok {
				continue
			}

			orgIds = append(orgIds, models.GithubOrg{ID: org.Login})
		}
	}

	return orgIds, nil
}

// AddGithubOrganizationToWhitelist adds the GH organization to the whitelist
func (s service) AddGithubOrganizationToWhitelist(ctx context.Context, signatureID string, whiteListParams models.GhOrgWhitelist, githubAccessToken string) ([]models.GithubOrg, error) {
	organizationID := whiteListParams.OrganizationID

	if signatureID == "" {
		msg := "unable to add GitHub organization from whitelist - signature ID is nil"
		log.Warn(msg)
		return nil, errors.New(msg)
	}

	if organizationID == nil {
		msg := "unable to add GitHub organization from whitelist - organization ID is nil"
		log.Warn(msg)
		return nil, errors.New(msg)
	}

	// GH_ORG_VALIDATION environment - set to false to test locally which will by-pass the GH auth checks and
	// allow functional tests (e.g. with curl or postmon) - default is enabled

	if s.githubOrgValidation {
		// Verify the authenticated github user has access to the github organization being added.
		if githubAccessToken == "" {
			msg := fmt.Sprintf("unable to add github organization, not logged in using "+
				"signatureID: %s, github organization id: %s",
				signatureID, *organizationID)
			log.Warn(msg)
			return nil, errors.New(msg)
		}

		ts := oauth2.StaticTokenSource(
			&oauth2.Token{AccessToken: githubAccessToken},
		)
		tc := oauth2.NewClient(utils.NewContext(), ts)
		client := githubpkg.NewClient(tc)

		opt := &githubpkg.ListOptions{
			PerPage: 100,
		}

		log.Debugf("querying for user's github organizations...")
		orgs, _, err := client.Organizations.List(utils.NewContext(), "", opt)
		if err != nil {
			return nil, err
		}

		found := false
		for _, org := range orgs {
			if *org.Login == *organizationID {
				found = true
				break
			}
		}

		if !found {
			msg := fmt.Sprintf("user is not authorized for github organization id: %s", *organizationID)
			log.Warnf(msg)
			return nil, errors.New(msg)
		}
	}

	gitHubWhiteList, err := s.repo.AddGithubOrganizationToWhitelist(ctx, signatureID, *organizationID)
	if err != nil {
		log.Warnf("issue adding github organization to white list using signatureID: %s, gh org id: %s, error: %v",
			signatureID, *organizationID, err)
		return nil, err
	}

	return gitHubWhiteList, nil
}

// DeleteGithubOrganizationFromWhitelist deletes the specified GH organization from the whitelist
func (s service) DeleteGithubOrganizationFromWhitelist(ctx context.Context, signatureID string, whiteListParams models.GhOrgWhitelist, githubAccessToken string) ([]models.GithubOrg, error) {

	// Extract the payload values
	organizationID := whiteListParams.OrganizationID

	if signatureID == "" {
		msg := "unable to delete GitHub organization from whitelist - signature ID is nil"
		log.Warn(msg)
		return nil, errors.New(msg)
	}

	if organizationID == nil {
		msg := "unable to delete GitHub organization from whitelist - organization ID is nil"
		log.Warn(msg)
		return nil, errors.New(msg)
	}

	// GH_ORG_VALIDATION environment - set to false to test locally which will by-pass the GH auth checks and
	// allow functional tests (e.g. with curl or postmon) - default is enabled

	if s.githubOrgValidation {
		// Verify the authenticated github user has access to the github organization being added.
		if githubAccessToken == "" {
			msg := fmt.Sprintf("unable to delete github organization, not logged in using "+
				"signatureID: %s, github organization id: %s",
				signatureID, *organizationID)
			log.Warn(msg)
			return nil, errors.New(msg)
		}

		ts := oauth2.StaticTokenSource(
			&oauth2.Token{AccessToken: githubAccessToken},
		)
		tc := oauth2.NewClient(context.Background(), ts)
		client := githubpkg.NewClient(tc)

		opt := &githubpkg.ListOptions{
			PerPage: 100,
		}

		log.Debugf("querying for user's github organizations...")
		orgs, _, err := client.Organizations.List(context.Background(), "", opt)
		if err != nil {
			return nil, err
		}

		found := false
		for _, org := range orgs {
			if *org.Login == *organizationID {
				found = true
				break
			}
		}

		if !found {
			msg := fmt.Sprintf("user is not authorized for github organization id: %s", *organizationID)
			log.Warnf(msg)
			return nil, errors.New(msg)
		}
	}

	gitHubWhiteList, err := s.repo.DeleteGithubOrganizationFromWhitelist(ctx, signatureID, *organizationID)
	if err != nil {
		return nil, err
	}

	return gitHubWhiteList, nil
}

// UpdateApprovalList service method
func (s service) UpdateApprovalList(ctx context.Context, authUser *auth.User, claGroupModel *models.ClaGroup, companyModel *models.Company, claGroupID string, params *models.ApprovalList) (*models.Signature, error) {
	pageSize := int64(1)
	signed, approved := true, true
	sigModel, sigErr := s.GetProjectCompanySignature(ctx, companyModel.CompanyID, claGroupID, &signed, &approved, nil, &pageSize)
	if sigErr != nil {
		msg := fmt.Sprintf("unable to locate project company signature by Company ID: %s, Project ID: %s, CLA Group ID: %s, error: %+v",
			companyModel.CompanyID, claGroupModel.ProjectID, claGroupID, sigErr)
		log.Warn(msg)
		return nil, NewBadRequestError(msg)
	}
	if sigModel == nil {
		msg := fmt.Sprintf("unable to locate signature for company ID: %s CLA Group ID: %s, type: ccla, signed: %t, approved: %t",
			companyModel.CompanyID, claGroupID, signed, approved)
		log.Warn(msg)
		return nil, NewBadRequestError(msg)
	}

	// Ensure current user is in the Signature ACL
	claManagers := sigModel.SignatureACL
	if !utils.CurrentUserInACL(authUser, claManagers) {
		msg := fmt.Sprintf("EasyCLA - 403 Forbidden - CLA Manager %s / %s is not authorized to approve request for company ID: %s / %s / %s, project ID: %s / %s / %s",
			authUser.UserName, authUser.Email,
			companyModel.CompanyName, companyModel.CompanyExternalID, companyModel.CompanyID,
			claGroupModel.ProjectName, claGroupModel.ProjectExternalID, claGroupModel.ProjectID)
		return nil, NewForbiddenError(msg)
	}

	// Lookup the user making the request
	userModel, userErr := s.usersService.GetUserByUserName(authUser.UserName, true)
	if userErr != nil {
		return nil, userErr
	}

	eventArgs := &events.LogEventArgs{
		EventType:     events.InvalidatedSignature,
		ProjectID:     claGroupModel.ProjectExternalID,
		ClaGroupModel: claGroupModel,
		CompanyID:     companyModel.CompanyID,
		CompanyModel:  companyModel,
		LfUsername:    userModel.LfUsername,
		UserID:        userModel.UserID,
		UserModel:     userModel,
		ProjectSFID:   claGroupModel.ProjectExternalID,
	}
<<<<<<< HEAD
	updatedSig, err := s.repo.UpdateApprovalList(ctx, userModel, claGroupModel.ProjectID, companyModel.CompanyID, params, eventArgs)
=======
	updatedSig, err := s.repo.UpdateApprovalList(ctx, claGroupModel.ProjectID, companyModel.CompanyID, params, eventArgs)
>>>>>>> 043e3398
	if err != nil {
		return updatedSig, err
	}

	// Log Events
	s.createEventLogEntries(ctx, companyModel, claGroupModel, userModel, params)

	// Send an email to the CLA Managers
	for _, claManager := range claManagers {
		claManagerEmail := getBestEmail(&claManager) // nolint
		s.sendApprovalListUpdateEmailToCLAManagers(companyModel, claGroupModel, claManager.Username, claManagerEmail, params)
	}

	// Send emails to contributors if email or GH username as added/removed
	s.sendRequestAccessEmailToContributors(authUser, companyModel, claGroupModel, params)

	return updatedSig, nil
}

// Disassociate project signatures
func (s service) InvalidateProjectRecords(ctx context.Context, projectID, note string) (int, error) {
	f := logrus.Fields{
		"functionName": "InvalidateProjectRecords",
		"projectID":    projectID,
	}

	result, err := s.repo.ProjectSignatures(ctx, projectID)
	if err != nil {
		log.WithFields(f).Warnf(fmt.Sprintf("Unable to get signatures for project: %s", projectID))
		return 0, err
	}

	if len(result.Signatures) > 0 {
		var wg sync.WaitGroup
		wg.Add(len(result.Signatures))
		log.WithFields(f).Debugf(fmt.Sprintf("Invalidating %d signatures for project: %s ",
			len(result.Signatures), projectID))
		for _, signature := range result.Signatures {
			// Do this in parallel, as we could have a lot to invalidate
			go func(sigID, projectID string) {
				defer wg.Done()
				updateErr := s.repo.InvalidateProjectRecord(ctx, sigID, note)
				if updateErr != nil {
					log.WithFields(f).Warnf("Unable to update signature: %s with project ID: %s, error: %v",
						sigID, projectID, updateErr)
				}
			}(signature.SignatureID, projectID)
		}

		// Wait until all the workers are done
		wg.Wait()
	}

	return len(result.Signatures), nil
}

// AddCLAManager adds the specified manager to the signature ACL list
func (s service) AddCLAManager(ctx context.Context, signatureID, claManagerID string) (*models.Signature, error) {
	return s.repo.AddCLAManager(ctx, signatureID, claManagerID)
}

// RemoveCLAManager removes the specified manager from the signature ACL list
func (s service) RemoveCLAManager(ctx context.Context, signatureID, claManagerID string) (*models.Signature, error) {
	return s.repo.RemoveCLAManager(ctx, signatureID, claManagerID)
}

// appendList is a helper function to generate the email content of the Approval List changes
func appendList(approvalList []string, message string) string {
	approvalListSummary := ""

	if len(approvalList) > 0 {
		for _, value := range approvalList {
			approvalListSummary += fmt.Sprintf("<li>%s %s</li>", message, value)
		}
	}

	return approvalListSummary
}

// buildApprovalListSummary is a helper function to generate the email content of the Approval List changes
func buildApprovalListSummary(approvalListChanges *models.ApprovalList) string {
	approvalListSummary := "<ul>"
	approvalListSummary += appendList(approvalListChanges.AddEmailApprovalList, "Added Email:")
	approvalListSummary += appendList(approvalListChanges.RemoveEmailApprovalList, "Removed Email:")
	approvalListSummary += appendList(approvalListChanges.AddDomainApprovalList, "Added Domain:")
	approvalListSummary += appendList(approvalListChanges.RemoveDomainApprovalList, "Removed Domain:")
	approvalListSummary += appendList(approvalListChanges.AddGithubUsernameApprovalList, "Added GithHub User:")
	approvalListSummary += appendList(approvalListChanges.RemoveGithubUsernameApprovalList, "Removed GitHub User:")
	approvalListSummary += appendList(approvalListChanges.AddGithubOrgApprovalList, "Added GithHub Organization:")
	approvalListSummary += appendList(approvalListChanges.RemoveGithubOrgApprovalList, "Removed GitHub Organization:")
	approvalListSummary += "</ul>"
	return approvalListSummary
}

// sendRequestAccessEmailToCLAManagers sends the request access email to the specified CLA Managers
func (s service) sendApprovalListUpdateEmailToCLAManagers(companyModel *models.Company, claGroupModel *models.ClaGroup, recipientName, recipientAddress string, approvalListChanges *models.ApprovalList) {
	f := logrus.Fields{
		"functionName":      "sendApprovalListUpdateEmailToCLAManagers",
		"projectName":       claGroupModel.ProjectName,
		"projectExternalID": claGroupModel.ProjectExternalID,
		"foundationSFID":    claGroupModel.FoundationSFID,
		"companyName":       companyModel.CompanyName,
		"companyExternalID": companyModel.CompanyExternalID,
		"recipientName":     recipientName,
		"recipientAddress":  recipientAddress}

	companyName := companyModel.CompanyName
	projectName := claGroupModel.ProjectName

	// subject string, body string, recipients []string
	subject := fmt.Sprintf("EasyCLA: Approval List Update for %s on %s", companyName, projectName)
	recipients := []string{recipientAddress}
	body := fmt.Sprintf(`
<p>Hello %s,</p>
<p>This is a notification email from EasyCLA regarding the project %s.</p>
<p>The EasyCLA approval list for %s for project %s was modified.</p>
<p>The modification was as follows:</p>
%s
%s
%s`,
		recipientName, projectName, companyName, projectName, buildApprovalListSummary(approvalListChanges),
		utils.GetEmailHelpContent(claGroupModel.Version == utils.V2), utils.GetEmailSignOffContent())

	err := utils.SendEmail(subject, body, recipients)
	if err != nil {
		log.WithFields(f).Warnf("problem sending email with subject: %s to recipients: %+v, error: %+v", subject, recipients, err)
	} else {
		log.WithFields(f).Debugf("sent email with subject: %s to recipients: %+v", subject, recipients)
	}
}

// getAddEmailContributors is a helper function to lookup the contributors impacted by the Approval List update
func (s service) getAddEmailContributors(approvalList *models.ApprovalList) []*models.User {
	var userModelList []*models.User
	for _, value := range approvalList.AddEmailApprovalList {
		userModel, err := s.usersService.GetUserByEmail(value)
		if err != nil {
			log.Warnf("unable to lookup user by LF email: %s, error: %+v", value, err)
		} else {
			userModelList = append(userModelList, userModel)
		}
	}

	return userModelList
}

// getRemoveEmailContributors is a helper function to lookup the contributors impacted by the Approval List update
func (s service) getRemoveEmailContributors(approvalList *models.ApprovalList) []*models.User {
	var userModelList []*models.User
	for _, value := range approvalList.RemoveEmailApprovalList {
		userModel, err := s.usersService.GetUserByEmail(value)
		if err != nil {
			log.Warnf("unable to lookup user by LF email: %s, error: %+v", value, err)
		} else {
			userModelList = append(userModelList, userModel)
		}
	}

	return userModelList
}

// getAddGitHubContributors is a helper function to lookup the contributors impacted by the Approval List update
func (s service) getAddGitHubContributors(approvalList *models.ApprovalList) []*models.User {
	var userModelList []*models.User
	for _, value := range approvalList.AddGithubUsernameApprovalList {
		userModel, err := s.usersService.GetUserByGitHubUsername(value)
		if err != nil {
			log.Warnf("unable to lookup user by GitHub username: %s, error: %+v", value, err)
		} else {
			userModelList = append(userModelList, userModel)
		}
	}

	return userModelList
}

// getRemoveGitHubContributors is a helper function to lookup the contributors impacted by the Approval List update
func (s service) getRemoveGitHubContributors(approvalList *models.ApprovalList) []*models.User {
	var userModelList []*models.User
	for _, value := range approvalList.RemoveGithubUsernameApprovalList {
		userModel, err := s.usersService.GetUserByGitHubUsername(value)
		if err != nil {
			log.Warnf("unable to lookup user by GitHub username: %s, error: %+v", value, err)
		} else {
			userModelList = append(userModelList, userModel)
		}
	}

	return userModelList
}
func (s service) sendRequestAccessEmailToContributors(authUser *auth.User, companyModel *models.Company, claGroupModel *models.ClaGroup, approvalList *models.ApprovalList) {
	addEmailUsers := s.getAddEmailContributors(approvalList)
	for _, user := range addEmailUsers {
		sendRequestAccessEmailToContributorRecipient(authUser, companyModel, claGroupModel, user.Username, user.LfEmail, "added", "to",
			fmt.Sprintf("you are authorized to contribute to %s on behalf of %s", claGroupModel.ProjectName, companyModel.CompanyName))
	}
	removeEmailUsers := s.getRemoveEmailContributors(approvalList)
	for _, user := range removeEmailUsers {
		sendRequestAccessEmailToContributorRecipient(authUser, companyModel, claGroupModel, user.Username, user.LfEmail, "removed", "from",
			fmt.Sprintf("you are no longer authorized to contribute to %s on behalf of %s ", claGroupModel.ProjectName, companyModel.CompanyName))
	}
	addGitHubUsers := s.getAddGitHubContributors(approvalList)
	for _, user := range addGitHubUsers {
		sendRequestAccessEmailToContributorRecipient(authUser, companyModel, claGroupModel, user.Username, user.LfEmail, "added", "to",
			fmt.Sprintf("you are authorized to contribute to %s on behalf of %s", claGroupModel.ProjectName, companyModel.CompanyName))
	}
	removeGitHubUsers := s.getRemoveGitHubContributors(approvalList)
	for _, user := range removeGitHubUsers {
		sendRequestAccessEmailToContributorRecipient(authUser, companyModel, claGroupModel, user.Username, user.LfEmail, "removed", "from",
			fmt.Sprintf("you are no longer authorized to contribute to %s on behalf of %s ", claGroupModel.ProjectName, companyModel.CompanyName))
	}
}

func (s service) createEventLogEntries(ctx context.Context, companyModel *models.Company, claGroupModel *models.ClaGroup, userModel *models.User, approvalList *models.ApprovalList) {
	for _, value := range approvalList.AddEmailApprovalList {
		// Send an event
		s.eventsService.LogEventWithContext(ctx, &events.LogEventArgs{
			EventType:     events.ClaApprovalListUpdated,
			ProjectID:     claGroupModel.ProjectExternalID,
			ClaGroupModel: claGroupModel,
			CompanyID:     companyModel.CompanyID,
			CompanyModel:  companyModel,
			LfUsername:    userModel.LfUsername,
			UserID:        userModel.UserID,
			UserModel:     userModel,
			ProjectSFID:   claGroupModel.ProjectExternalID,
			EventData: &events.CLAApprovalListAddEmailData{
				UserName:          userModel.LfUsername,
				UserEmail:         userModel.LfEmail,
				UserLFID:          userModel.UserID,
				ApprovalListEmail: value,
			},
		})
	}
	for _, value := range approvalList.RemoveEmailApprovalList {
		// Send an event
		s.eventsService.LogEventWithContext(ctx, &events.LogEventArgs{
			EventType:     events.ClaApprovalListUpdated,
			ProjectID:     claGroupModel.ProjectExternalID,
			ClaGroupModel: claGroupModel,
			CompanyID:     companyModel.CompanyID,
			CompanyModel:  companyModel,
			LfUsername:    userModel.LfUsername,
			UserID:        userModel.UserID,
			UserModel:     userModel,
			ProjectSFID:   claGroupModel.ProjectExternalID,
			EventData: &events.CLAApprovalListRemoveEmailData{
				UserName:          userModel.LfUsername,
				UserEmail:         userModel.LfEmail,
				UserLFID:          userModel.UserID,
				ApprovalListEmail: value,
			},
		})
	}
	for _, value := range approvalList.AddDomainApprovalList {
		// Send an event
		s.eventsService.LogEventWithContext(ctx, &events.LogEventArgs{
			EventType:     events.ClaApprovalListUpdated,
			ProjectID:     claGroupModel.ProjectExternalID,
			ClaGroupModel: claGroupModel,
			CompanyID:     companyModel.CompanyID,
			CompanyModel:  companyModel,
			LfUsername:    userModel.LfUsername,
			UserID:        userModel.UserID,
			UserModel:     userModel,
			ProjectSFID:   claGroupModel.ProjectExternalID,
			EventData: &events.CLAApprovalListAddDomainData{
				UserName:           userModel.LfUsername,
				UserEmail:          userModel.LfEmail,
				UserLFID:           userModel.UserID,
				ApprovalListDomain: value,
			},
		})
	}
	for _, value := range approvalList.RemoveDomainApprovalList {
		// Send an event
		s.eventsService.LogEventWithContext(ctx, &events.LogEventArgs{
			EventType:     events.ClaApprovalListUpdated,
			ProjectID:     claGroupModel.ProjectExternalID,
			ClaGroupModel: claGroupModel,
			CompanyID:     companyModel.CompanyID,
			CompanyModel:  companyModel,
			LfUsername:    userModel.LfUsername,
			UserID:        userModel.UserID,
			UserModel:     userModel,
			ProjectSFID:   claGroupModel.ProjectExternalID,
			EventData: &events.CLAApprovalListRemoveDomainData{
				UserName:           userModel.LfUsername,
				UserEmail:          userModel.LfEmail,
				UserLFID:           userModel.UserID,
				ApprovalListDomain: value,
			},
		})
	}
	for _, value := range approvalList.AddGithubUsernameApprovalList {
		// Send an event
		s.eventsService.LogEventWithContext(ctx, &events.LogEventArgs{
			EventType:     events.ClaApprovalListUpdated,
			ProjectID:     claGroupModel.ProjectExternalID,
			ClaGroupModel: claGroupModel,
			CompanyID:     companyModel.CompanyID,
			CompanyModel:  companyModel,
			LfUsername:    userModel.LfUsername,
			UserID:        userModel.UserID,
			UserModel:     userModel,
			ProjectSFID:   claGroupModel.ProjectExternalID,
			EventData: &events.CLAApprovalListAddGitHubUsernameData{
				UserName:                   userModel.LfUsername,
				UserEmail:                  userModel.LfEmail,
				UserLFID:                   userModel.UserID,
				ApprovalListGitHubUsername: value,
			},
		})
	}
	for _, value := range approvalList.RemoveGithubUsernameApprovalList {
		// Send an event
		s.eventsService.LogEventWithContext(ctx, &events.LogEventArgs{
			EventType:     events.ClaApprovalListUpdated,
			ProjectID:     claGroupModel.ProjectExternalID,
			ClaGroupModel: claGroupModel,
			CompanyID:     companyModel.CompanyID,
			CompanyModel:  companyModel,
			LfUsername:    userModel.LfUsername,
			UserID:        userModel.UserID,
			UserModel:     userModel,
			ProjectSFID:   claGroupModel.ProjectExternalID,
			EventData: &events.CLAApprovalListRemoveGitHubUsernameData{
				UserName:                   userModel.LfUsername,
				UserEmail:                  userModel.LfEmail,
				UserLFID:                   userModel.UserID,
				ApprovalListGitHubUsername: value,
			},
		})
	}
	for _, value := range approvalList.AddGithubOrgApprovalList {
		// Send an event
		s.eventsService.LogEventWithContext(ctx, &events.LogEventArgs{
			EventType:     events.ClaApprovalListUpdated,
			ProjectID:     claGroupModel.ProjectExternalID,
			ClaGroupModel: claGroupModel,
			CompanyID:     companyModel.CompanyID,
			CompanyModel:  companyModel,
			LfUsername:    userModel.LfUsername,
			UserID:        userModel.UserID,
			UserModel:     userModel,
			ProjectSFID:   claGroupModel.ProjectExternalID,
			EventData: &events.CLAApprovalListAddGitHubOrgData{
				UserName:              userModel.LfUsername,
				UserEmail:             userModel.LfEmail,
				UserLFID:              userModel.UserID,
				ApprovalListGitHubOrg: value,
			},
		})
	}
	for _, value := range approvalList.RemoveGithubOrgApprovalList {
		// Send an event
		s.eventsService.LogEventWithContext(ctx, &events.LogEventArgs{
			EventType:     events.ClaApprovalListUpdated,
			CLAGroupID:    claGroupModel.ProjectID,
			ProjectID:     claGroupModel.ProjectExternalID,
			ClaGroupModel: claGroupModel,
			CompanyID:     companyModel.CompanyID,
			CompanyModel:  companyModel,
			LfUsername:    userModel.LfUsername,
			UserID:        userModel.UserID,
			UserModel:     userModel,
			ProjectSFID:   claGroupModel.ProjectExternalID,
			EventData: &events.CLAApprovalListRemoveGitHubOrgData{
				UserName:              userModel.LfUsername,
				UserEmail:             userModel.LfEmail,
				UserLFID:              userModel.UserID,
				ApprovalListGitHubOrg: value,
			},
		})
	}
}

func (s service) GetClaGroupICLASignatures(ctx context.Context, claGroupID string, searchTerm *string) (*models.IclaSignatures, error) {
	return s.repo.GetClaGroupICLASignatures(ctx, claGroupID, searchTerm)
}

func (s service) GetClaGroupCCLASignatures(ctx context.Context, claGroupID string) (*models.Signatures, error) {
	pageSize := utils.Int64(1000)
	return s.repo.GetProjectSignatures(ctx, signatures.GetProjectSignaturesParams{
		ClaType:   aws.String(utils.ClaTypeCCLA),
		ProjectID: claGroupID,
		PageSize:  pageSize,
	})
}

func (s service) GetClaGroupCorporateContributors(ctx context.Context, claGroupID string, companyID *string, searchTerm *string) (*models.CorporateContributorList, error) {
	return s.repo.GetClaGroupCorporateContributors(ctx, claGroupID, companyID, searchTerm)
}

// sendRequestAccessEmailToContributors sends the request access email to the specified contributors
func sendRequestAccessEmailToContributorRecipient(authUser *auth.User, companyModel *models.Company, claGroupModel *models.ClaGroup, recipientName, recipientAddress, addRemove, toFrom, authorizedString string) {
	companyName := companyModel.CompanyName
	projectName := claGroupModel.ProjectName

	// subject string, body string, recipients []string
	subject := fmt.Sprintf("EasyCLA: Approval List Update for %s on %s", companyName, projectName)
	recipients := []string{recipientAddress}
	body := fmt.Sprintf(`
<p>Hello %s,</p>
<p>This is a notification email from EasyCLA regarding the project %s.</p>
<p>You have been %s %s the Approval List of %s for %s by CLA Manager %s. This means that %s.</p>
<b>
<p>If you had previously submitted a pull request to EasyCLA Test Group that had failed, you can now go back to it, re-click the “Not Covered” button in the EasyCLA message in your pull request, and then follow these steps</p>
<ol>
<li>Select “Corporate Contributor”.</li>
<li>Select your company from the organization drop down list</li>
<li>Click Proceed</li>
</ol>
<p>These steps will confirm your organization association and you will only need to do these once. After completing these steps, the EasyCLA check will be complete and enabled for all future code contributions for this project.</p>
</b>
%s
%s`,
		recipientName, projectName, addRemove, toFrom,
		companyName, projectName, authUser.UserName, authorizedString,
		utils.GetEmailHelpContent(claGroupModel.Version == utils.V2), utils.GetEmailSignOffContent())

	err := utils.SendEmail(subject, body, recipients)
	if err != nil {
		log.Warnf("problem sending email with subject: %s to recipients: %+v, error: %+v", subject, recipients, err)
	} else {
		log.Debugf("sent email with subject: %s to recipients: %+v", subject, recipients)
	}
}

// getBestEmail is a helper function to return the best email address for the user model
func getBestEmail(userModel *models.User) string {
	if userModel.LfEmail != "" {
		return userModel.LfEmail
	}

	for _, email := range userModel.Emails {
		if email != "" && !strings.Contains(email, "noreply.github.com") {
			return email
		}
	}

	return ""
}<|MERGE_RESOLUTION|>--- conflicted
+++ resolved
@@ -434,11 +434,9 @@
 		UserModel:     userModel,
 		ProjectSFID:   claGroupModel.ProjectExternalID,
 	}
-<<<<<<< HEAD
+
 	updatedSig, err := s.repo.UpdateApprovalList(ctx, userModel, claGroupModel.ProjectID, companyModel.CompanyID, params, eventArgs)
-=======
-	updatedSig, err := s.repo.UpdateApprovalList(ctx, claGroupModel.ProjectID, companyModel.CompanyID, params, eventArgs)
->>>>>>> 043e3398
+
 	if err != nil {
 		return updatedSig, err
 	}
