--- conflicted
+++ resolved
@@ -181,11 +181,8 @@
 	docs.Configure(api)
 	version.Configure(api, Version, Commit, Branch, BuildDate)
 	company.Configure(api, companyService, usersService, companyUserValidation)
-<<<<<<< HEAD
 	metrics.Configure(api, metricsService)
-=======
 	events.Configure(api, eventsService)
->>>>>>> 97e1e139
 
 	// For local mode - we allow anything, otherwise we use the value specified in the config (e.g. AWS SSM)
 	var apiHandler http.Handler
