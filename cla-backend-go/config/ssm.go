--- conflicted
+++ resolved
@@ -42,154 +42,6 @@
 
 	ssmClient := ssm.New(awsSession)
 
-<<<<<<< HEAD
-	// TODO: DAD - optimization: fetch the SSM values in parallel
-
-	// Auth0
-	auth0Domain, err := getSSMString(ssmClient, fmt.Sprintf("cla-auth0-domain-%s", stage))
-	if err != nil {
-		return Config{}, err
-	}
-
-	auth0ClientID, err := getSSMString(ssmClient, fmt.Sprintf("cla-auth0-clientId-%s", stage))
-	if err != nil {
-		return Config{}, err
-	}
-
-	auth0Username, err := getSSMString(ssmClient, fmt.Sprintf("cla-auth0-username-claim-%s", stage))
-	if err != nil {
-		return Config{}, err
-	}
-
-	auth0Algorithm, err := getSSMString(ssmClient, fmt.Sprintf("cla-auth0-algorithm-%s", stage))
-	if err != nil {
-		return Config{}, err
-	}
-
-	config.Auth0 = Auth0{
-		Domain:        auth0Domain,
-		ClientID:      auth0ClientID,
-		UsernameClaim: auth0Username,
-		Algorithm:     auth0Algorithm,
-	}
-
-	// SFDC
-
-	// GitHub
-	githubClientID, err := getSSMString(ssmClient, fmt.Sprintf("cla-gh-oauth-client-id-go-backend-%s", stage))
-	if err != nil {
-		return Config{}, err
-	}
-	githubSecret, err := getSSMString(ssmClient, fmt.Sprintf("cla-gh-oauth-secret-go-backend-%s", stage))
-	if err != nil {
-		return Config{}, err
-	}
-	githubAccessToken, err := getSSMString(ssmClient, fmt.Sprintf("cla-gh-access-token-%s", stage))
-	if err != nil {
-		return Config{}, err
-	}
-	ghAppID, err := getSSMString(ssmClient, fmt.Sprintf("cla-gh-app-id-%s", stage))
-	if err != nil {
-		return Config{}, err
-	}
-	githubAppID, err := strconv.Atoi(ghAppID)
-	if err != nil {
-		return Config{}, err
-	}
-	githubAppPrivateKey, err := getSSMString(ssmClient, fmt.Sprintf("cla-gh-app-private-key-%s", stage))
-	if err != nil {
-		return Config{}, err
-	}
-
-	config.Github = Github{
-		ClientID:      githubClientID,
-		ClientSecret:  githubSecret,
-		AccessToken:   githubAccessToken,
-		AppPrivateKey: githubAppPrivateKey,
-		AppID:         githubAppID,
-	}
-
-	//Corporate Console Link
-	corporateConsoleURL, err := getSSMString(ssmClient, fmt.Sprintf("cla-corporate-base-%s", stage))
-	if err != nil {
-		return Config{}, err
-	}
-	corporateConsoleURLValue := corporateConsoleURL
-	if corporateConsoleURLValue == "corporate.prod.lfcla.com" {
-		corporateConsoleURLValue = "corporate.lfcla.com"
-	}
-	config.CorporateConsoleURL = corporateConsoleURLValue
-
-	// Docusign
-
-	// Docraptor
-	config.Docraptor.APIKey, err = getSSMString(ssmClient, fmt.Sprintf("cla-doc-raptor-api-key-%s", stage))
-	if err != nil {
-		return Config{}, err
-	}
-	config.Docraptor.TestMode = stage != "prod" && stage != "staging"
-
-	// LF Identity
-
-	// AWS
-	config.AWS.Region = "us-east-1"
-
-	// Session Store Table Name
-	config.SessionStoreTableName, err = getSSMString(ssmClient, fmt.Sprintf("cla-session-store-table-%s", stage))
-	if err != nil {
-		return Config{}, err
-	}
-
-	config.SenderEmailAddress, err = getSSMString(ssmClient, fmt.Sprintf("cla-ses-sender-email-address-%s", stage))
-	if err != nil {
-		return Config{}, err
-	}
-
-	config.AllowedOriginsCommaSeparated, err = getSSMString(ssmClient, fmt.Sprintf("cla-allowed-origins-%s", stage))
-	if err != nil {
-		return Config{}, err
-	}
-
-	config.SNSEventTopicARN, err = getSSMString(ssmClient, fmt.Sprintf("cla-sns-event-topic-arn-%s", stage))
-	if err != nil {
-		return Config{}, err
-	}
-
-	config.SignatureFilesBucket, err = getSSMString(ssmClient, fmt.Sprintf("cla-signature-files-bucket-%s", stage))
-	if err != nil {
-		return Config{}, err
-	}
-
-	auth0PlatformClientID, err := getSSMString(ssmClient, fmt.Sprintf("cla-auth0-platform-client-id-%s", stage))
-	if err != nil {
-		return Config{}, err
-	}
-	auth0PlatformSecret, err := getSSMString(ssmClient, fmt.Sprintf("cla-auth0-platform-client-secret-%s", stage))
-	if err != nil {
-		return Config{}, err
-	}
-	auth0PlatformAudience, err := getSSMString(ssmClient, fmt.Sprintf("cla-auth0-platform-audience-%s", stage))
-	if err != nil {
-		return Config{}, err
-	}
-	auth0PlatformURL, err := getSSMString(ssmClient, fmt.Sprintf("cla-auth0-platform-url-%s", stage))
-	if err != nil {
-		return Config{}, err
-	}
-	apiGw, err := getSSMString(ssmClient, fmt.Sprintf("cla-auth0-platform-api-gw-%s", stage))
-	if err != nil {
-		return Config{}, err
-	}
-	config.Auth0Platform = Auth0Platform{
-		ClientID:     auth0PlatformClientID,
-		ClientSecret: auth0PlatformSecret,
-		Audience:     auth0PlatformAudience,
-		URL:          auth0PlatformURL,
-	}
-	config.APIGatewayURL = apiGw
-
-	return config, nil
-=======
 	// AWS Region
 	config.AWS.Region = *awsSession.Config.Region
 
@@ -205,6 +57,8 @@
 		fmt.Sprintf("cla-gh-oauth-client-id-go-backend-%s", stage),
 		fmt.Sprintf("cla-gh-oauth-secret-go-backend-%s", stage),
 		fmt.Sprintf("cla-gh-access-token-%s", stage),
+		fmt.Sprintf("cla-gh-app-id-%s", stage),
+		fmt.Sprintf("cla-gh-app-private-key-%s", stage),
 		fmt.Sprintf("cla-corporate-base-%s", stage),
 		fmt.Sprintf("cla-doc-raptor-api-key-%s", stage),
 		fmt.Sprintf("cla-session-store-table-%s", stage),
@@ -252,6 +106,15 @@
 			config.Github.ClientSecret = resp.value
 		case fmt.Sprintf("cla-gh-access-token-%s", stage):
 			config.Github.AccessToken = resp.value
+		case fmt.Sprintf("cla-gh-app-id-%s", stage):
+			githubAppID, err := strconv.Atoi(resp.value)
+			if err != nil {
+				log.Fatal("invalid value of key: %s", fmt.Sprintf("cla-gh-app-id-%s", stage))
+			}
+			config.Github.AppID = githubAppID
+		case fmt.Sprintf("cla-gh-app-private-key-%s", stage):
+			config.Github.AppPrivateKey = resp.value
+
 		case fmt.Sprintf("cla-corporate-base-%s", stage):
 			corporateConsoleURLValue := resp.value
 			if corporateConsoleURLValue == "corporate.prod.lfcla.com" {
@@ -285,5 +148,4 @@
 	}
 
 	return config
->>>>>>> c99be05a
 }