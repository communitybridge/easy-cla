--- conflicted
+++ resolved
@@ -43,13 +43,10 @@
 // Service interface
 type Service interface {
 	CreateCLAGroup(input *models.CreateClaGroupInput, projectManagerLFID string) (*models.ClaGroup, error)
-<<<<<<< HEAD
 	EnrollProjectsInClaGroup(claGroupID string, foundationSFID string, projectSFIDList []string) error
 	DeleteCLAGroup(claGroupID string) error
 	ListClaGroupsUnderFoundation(foundationSFID string) (*models.ClaGroupList, error)
-=======
 	ValidateCLAGroup(input *models.ClaGroupValidationRequest) (bool, []string)
->>>>>>> 5e2c5be2
 }
 
 // NewService returns instance of CLA group service
@@ -60,86 +57,6 @@
 		projectsClaGroupsRepo: projectsClaGroupsRepo,
 		metricsRepo:           metricsRepo,
 	}
-}
-
-// CreateCLAGroup is the service handler for creating a new CLA Group
-func (s *service) CreateCLAGroup(input *models.CreateClaGroupInput, projectManagerLFID string) (*models.ClaGroup, error) {
-	f := logrus.Fields{"function": "CreateCLAGroup"}
-	// Validate the input
-	log.WithFields(f).WithField("input", input).Debugf("validating create cla group input")
-	err := s.validateClaGroupInput(input)
-	if err != nil {
-		log.WithFields(f).Warnf("validation of create cla group input failed")
-		return nil, err
-	}
-
-	// Create cla group
-	log.WithFields(f).WithField("input", input).Debugf("creating cla group")
-	claGroup, err := s.v1ProjectService.CreateProject(&v1Models.Project{
-		FoundationSFID:          input.FoundationSfid,
-		ProjectDescription:      input.ClaGroupDescription,
-		ProjectCCLAEnabled:      input.CclaEnabled,
-		ProjectCCLARequiresICLA: input.CclaRequiresIcla,
-		ProjectExternalID:       input.FoundationSfid,
-		ProjectACL:              []string{projectManagerLFID},
-		ProjectICLAEnabled:      input.IclaEnabled,
-		ProjectName:             input.ClaGroupName,
-		Version:                 "v2",
-	})
-	if err != nil {
-		log.WithFields(f).Errorf("creating cla group failed. error = %s", err.Error())
-		return nil, err
-	}
-	log.WithFields(f).WithField("cla_group", claGroup).Debugf("cla group created")
-	f["cla_group_id"] = claGroup.ProjectID
-
-	// Attach template with cla group
-	var templateFields v1Models.CreateClaGroupTemplate
-	err = copier.Copy(&templateFields, &input.TemplateFields)
-	if err != nil {
-		log.WithFields(f).Error("unable to create v1 create cla group template model", err)
-		return nil, err
-	}
-	log.WithFields(f).Debug("attaching cla_group_template")
-	if templateFields.TemplateID == "" {
-		log.WithFields(f).Debug("using apache style template as template_id is not passed")
-		templateFields.TemplateID = v1Template.ApacheStyleTemplateID
-	}
-	pdfUrls, err := s.v1TemplateService.CreateCLAGroupTemplate(context.Background(), claGroup.ProjectID, &templateFields)
-	if err != nil {
-		log.WithFields(f).Error("attaching cla_group_template failed", err)
-		log.WithFields(f).Debug("deleting created cla group")
-		deleteErr := s.v1ProjectService.DeleteProject(claGroup.ProjectID)
-		if deleteErr != nil {
-			log.WithFields(f).Error("deleting created cla group failed.", deleteErr)
-		}
-		return nil, err
-	}
-	log.WithFields(f).Debug("cla_group_template attached", pdfUrls)
-
-	// Associate projects with cla group
-	err = s.enrollProjects(claGroup.ProjectID, input.FoundationSfid, input.ProjectSfidList)
-	if err != nil {
-		log.WithFields(f).Debug("deleting created cla group")
-		deleteErr := s.v1ProjectService.DeleteProject(claGroup.ProjectID)
-		if deleteErr != nil {
-			log.WithFields(f).Error("deleting created cla group failed.", deleteErr)
-		}
-		return nil, err
-	}
-
-	return &models.ClaGroup{
-		CclaEnabled:         claGroup.ProjectCCLAEnabled,
-		CclaPdfURL:          pdfUrls.CorporatePDFURL,
-		CclaRequiresIcla:    claGroup.ProjectCCLARequiresICLA,
-		ClaGroupDescription: claGroup.ProjectDescription,
-		ClaGroupID:          claGroup.ProjectID,
-		ClaGroupName:        claGroup.ProjectName,
-		FoundationSfid:      claGroup.FoundationSFID,
-		IclaEnabled:         claGroup.ProjectICLAEnabled,
-		IclaPdfURL:          pdfUrls.IndividualPDFURL,
-		ProjectSfidList:     input.ProjectSfidList,
-	}, nil
 }
 
 // ValidateCLAGroup is the service handler for validating a CLA Group
@@ -348,7 +265,6 @@
 		}
 	}
 	return nil
-<<<<<<< HEAD
 }
 
 func (s *service) CreateCLAGroup(input *models.CreateClaGroupInput, projectManagerLFID string) (*models.ClaGroup, error) {
@@ -585,6 +501,4 @@
 		m[r.claGroupID] = r.metric
 	}
 	return m
-=======
->>>>>>> 5e2c5be2
 }