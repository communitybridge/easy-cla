--- conflicted
+++ resolved
@@ -42,7 +42,6 @@
 		return cla_group.NewCreateClaGroupOK().WithPayload(claGroup)
 	})
 
-<<<<<<< HEAD
 	api.ClaGroupDeleteClaGroupHandler = cla_group.DeleteClaGroupHandlerFunc(func(params cla_group.DeleteClaGroupParams, authUser *auth.User) middleware.Responder {
 		utils.SetAuthUserProperties(authUser, params.XUSERNAME, params.XEMAIL)
 		cg, err := v1ProjectService.GetProjectByID(params.ClaGroupID)
@@ -133,7 +132,7 @@
 			})
 		}
 		return cla_group.NewListClaGroupsUnderFoundationOK().WithPayload(result)
-=======
+	})
 	api.ClaGroupValidateClaGroupHandler = cla_group.ValidateClaGroupHandlerFunc(func(params cla_group.ValidateClaGroupParams, authUser *auth.User) middleware.Responder {
 		utils.SetAuthUserProperties(authUser, params.XUSERNAME, params.XEMAIL)
 
@@ -144,6 +143,5 @@
 			Valid:            valid,
 			ValidationErrors: validationErrors,
 		})
->>>>>>> 5e2c5be2
 	})
 }