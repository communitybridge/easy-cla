--- conflicted
+++ resolved
@@ -1244,10 +1244,6 @@
     type: string
     required: false
     enum: [ccla,cla]
-<<<<<<< HEAD
-  path-companyID:
-    name: companyID
-=======
   path-projectSFID:
     name: projectSFID
     description: salesforce id of the project/foundation
@@ -1257,7 +1253,6 @@
   path-companyID:
     name: companyID
     description: id of the company
->>>>>>> 7e23c05b
     in: path
     type: string
     required: true
