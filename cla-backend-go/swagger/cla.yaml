# Copyright The Linux Foundation and each contributor to CommunityBridge.
# SPDX-License-Identifier: MIT
swagger: '2.0'
info:
  title: CLA API
  version: '1.0'
basePath: /v3
schemes:
  - http
consumes:
  - application/json
produces:
  - application/json
securityDefinitions:
  OauthSecurity:
    type: oauth2
    flow: accessCode
    authorizationUrl: 'https://accounts.google.com/o/oauth2/v2/auth'
    tokenUrl: 'https://www.googleapis.com/oauth2/v4/token'
    scopes:
      admin: LF Admin scope
      project: Project Manager scope
      company: CLA Manager scope
      contrib: Contributor scope
tags:
  - name: services

paths:
  /ops/version:
    get:
      summary: API Version Information
      security: []
      operationId: getVersion
      responses:
        '200':
          description: 'Success'
          schema:
            $ref: '#/definitions/version'
      tags:
        - version

  /ops/health:
    get:
      summary: API Health Check
      security: []
      operationId: healthCheck
      responses:
        '200':
          description: 'Success'
          schema:
            $ref: '#/definitions/health'
        '503':
          description: ''
          schema:
            $ref: '#/definitions/health'
        '400':
          $ref: '#/responses/invalid-request'
        '401':
          $ref: '#/responses/unauthorized'
        '403':
          $ref: '#/responses/forbidden'
      tags:
        - health

  /api-docs:
    get:
      security: []
      summary: Get swagger documentation
      operationId: getDoc
      produces:
        - text/html
      responses:
        200:
          description: Success
      tags:
        - docs

  /swagger.json:
    get:
      security: []
      summary: Get swagger JSON
      operationId: getSwagger
      produces:
        - application/json
      responses:
        200:
          description: Success
      tags:
        - docs

  /users/search:
    get:
      summary: Search users
      description: Searches for matching users by field
      security:
        - OauthSecurity:
            - user
      operationId: searchUsers
      parameters:
        - $ref: '#/parameters/searchTerm'
        - $ref: '#/parameters/searchField'
        - $ref: '#/parameters/nextKey'
        - $ref: '#/parameters/pageSize'
        - $ref: '#/parameters/fullMatch'
      responses:
        '200':
          description: 'Success'
          schema:
            $ref: '#/definitions/users'
        '400':
          $ref: '#/responses/invalid-request'
        '401':
          $ref: '#/responses/unauthorized'
        '403':
          $ref: '#/responses/forbidden'
        '404':
          $ref: '#/responses/not-found'
      tags:
        - users

  /users/{userID}:
    get:
      summary: Get user by ID
      description: Returns a user for the provided user ID
      security:
        - OauthSecurity:
            - user
      operationId: getUser
      parameters:
        - $ref: "#/parameters/path-userID"
      responses:
        '200':
          description: 'Success'
          schema:
            $ref: '#/definitions/user'
        '400':
          $ref: '#/responses/invalid-request'
        '401':
          $ref: '#/responses/unauthorized'
        '403':
          $ref: '#/responses/forbidden'
      tags:
        - users
    delete:
      summary: Delete user by ID
      description: Deletes a user when provided the user ID
      security:
        - OauthSecurity:
            - user
      operationId: deleteUser
      parameters:
        - name: userID
          description: the user ID
          in: path
          type: string
          required: true
      responses:
        '204':
          description: 'Success'
          schema:
            $ref: '#/definitions/user'
        '400':
          $ref: '#/responses/invalid-request'
        '401':
          $ref: '#/responses/unauthorized'
        '403':
          $ref: '#/responses/forbidden'
      tags:
        - users

  /users:
    post:
      summary: Add user
      description: Creates a new user record
      security:
        - OauthSecurity:
            - user
      operationId: addUser
      responses:
        '200':
          description: 'Success'
          schema:
            $ref: '#/definitions/user'
        '400':
          $ref: '#/responses/invalid-request'
        '401':
          $ref: '#/responses/unauthorized'
        '403':
          $ref: '#/responses/forbidden'
        '409':
          $ref: '#/responses/conflict'
      tags:
        - users
    put:
      summary: Update user
      description: Updates a new user record
      security:
        - OauthSecurity:
            - user
      operationId: updateUser
      parameters:
        - name: body
          in: body
          schema:
            $ref: '#/definitions/user-update'
          required: true
      responses:
        '200':
          description: 'Success'
          schema:
            $ref: '#/definitions/user'
        '400':
          $ref: '#/responses/invalid-request'
        '401':
          $ref: '#/responses/unauthorized'
        '403':
          $ref: '#/responses/forbidden'
      tags:
        - users

  /users/username/{userName}:
    get:
      summary: Get user by User Name
      description: Returns a user for the provided user name
      security:
        - OauthSecurity:
            - user
      operationId: getUserByUserName
      parameters:
        - name: userName
          description: the user name value
          in: path
          type: string
          required: true
      responses:
        '200':
          description: 'Success'
          schema:
            $ref: '#/definitions/user'
        '400':
          $ref: '#/responses/invalid-request'
        '401':
          $ref: '#/responses/unauthorized'
        '403':
          $ref: '#/responses/forbidden'
        '404':
          $ref: '#/responses/not-found'
      tags:
        - users

  /signatures/id/{signatureID}:
    get:
      summary: Get the signature by ID
      description: Returns the signature when provided the signature ID
      security:
        - OauthSecurity:
            - user
      operationId: getSignature
      parameters:
        - $ref: "#/parameters/path-signatureID"
      responses:
        '200':
          description: 'Success'
          schema:
            $ref: '#/definitions/signature'
        '400':
          $ref: '#/responses/invalid-request'
        '401':
          $ref: '#/responses/unauthorized'
        '403':
          $ref: '#/responses/forbidden'
        '404':
          $ref: '#/responses/not-found'
      tags:
        - signatures

  /signatures/project/{projectID}:
    get:
      summary: Get project signatures
      description: Returns a list of project signature models when provided the project ID
      security:
        - OauthSecurity: []
      operationId: getProjectSignatures
      parameters:
        - $ref: "#/parameters/path-projectID"
        - $ref: '#/parameters/pageSize'
        - $ref: '#/parameters/nextKey'
        - $ref: '#/parameters/searchTerm'
        - $ref: '#/parameters/searchField'
        - $ref: '#/parameters/fullMatch'
        - $ref: '#/parameters/signatureType'
      responses:
        '200':
          description: 'Success'
          schema:
            $ref: '#/definitions/signatures'
        '400':
          $ref: '#/responses/invalid-request'
        '401':
          $ref: '#/responses/unauthorized'
        '403':
          $ref: '#/responses/forbidden'
      tags:
        - signatures

  /signatures/project/{projectID}/company/{companyID}:
    get:
      summary: Get project company signatures
      description: Returns a list of project signature models when provided the project ID and company ID
      security: []
      operationId: getProjectCompanySignatures
      parameters:
        - $ref: "#/parameters/path-projectID"
        - $ref: "#/parameters/path-companyID"
        - $ref: '#/parameters/pageSize'
        - $ref: '#/parameters/nextKey'
      responses:
        '200':
          description: 'Success'
          schema:
            $ref: '#/definitions/signatures'
        '400':
          $ref: '#/responses/invalid-request'
        '401':
          $ref: '#/responses/unauthorized'
        '403':
          $ref: '#/responses/forbidden'
      tags:
        - signatures

  /signatures/company/{companyID}:
    get:
      summary: Get company signatures
      description: Returns a list of company signatures when provided the company ID
      security:
        - OauthSecurity: []
      operationId: getCompanySignatures
      parameters:
        - $ref: '#/parameters/path-companyID'
        - $ref: '#/parameters/signatureType'
        - $ref: '#/parameters/pageSize'
        - $ref: '#/parameters/nextKey'
        - $ref: '#/parameters/companyName'
      responses:
        '200':
          description: 'Success'
          schema:
            $ref: '#/definitions/signatures'
        '400':
          $ref: '#/responses/invalid-request'
        '401':
          $ref: '#/responses/unauthorized'
        '403':
          $ref: '#/responses/forbidden'
      tags:
        - signatures

  /signatures/user/{userID}:
    get:
      summary: Get user signatures
      description: Returns a list of user signatures when provided the user ID
      security:
        - OauthSecurity: []
      operationId: getUserSignatures
      parameters:
        - $ref: "#/parameters/path-userID"
        - $ref: '#/parameters/pageSize'
        - $ref: '#/parameters/nextKey'
        - $ref: '#/parameters/userName'
      responses:
        '200':
          description: 'Success'
          schema:
            $ref: '#/definitions/signatures'
        '400':
          $ref: '#/responses/invalid-request'
        '401':
          $ref: '#/responses/unauthorized'
        '403':
          $ref: '#/responses/forbidden'
      tags:
        - signatures

  /signatures/project/{projectID}/company/{companyID}/employee:
    get:
      summary: Get project company signatures for the employees
      description: Returns a list of employee project signature models when provided the project ID and company ID
      security:
        - OauthSecurity: []
      operationId: getProjectCompanyEmployeeSignatures
      parameters:
        - $ref: "#/parameters/path-projectID"
        - $ref: "#/parameters/path-companyID"
        - $ref: '#/parameters/pageSize'
        - $ref: '#/parameters/nextKey'
      responses:
        '200':
          description: 'Success'
          schema:
            $ref: '#/definitions/signatures'
        '400':
          $ref: '#/responses/invalid-request'
        '401':
          $ref: '#/responses/unauthorized'
        '403':
          $ref: '#/responses/forbidden'
      tags:
        - signatures

  /signatures/project/{projectID}/company/{companyID}/clagroup/{claGroupID}/approval-list:
    put:
      summary: Updates the Project / Organization/Company Approval list
      description: API to update the project and organization/company approval list.
      security:
        - OauthSecurity:
            - user
      operationId: updateApprovalList
      parameters:
        - $ref: "#/parameters/path-projectID"
        - $ref: "#/parameters/path-companyID"
        - $ref: "#/parameters/path-claGroupID"
        - name: body
          in: body
          schema:
            $ref: '#/definitions/approval-list'
          required: true
      responses:
        '200':
          description: 'Success'
          schema:
            $ref: '#/definitions/signature'
        '400':
          $ref: '#/responses/invalid-request'
        '401':
          $ref: '#/responses/unauthorized'
        '403':
          $ref: '#/responses/forbidden'
        '404':
          $ref: '#/responses/not-found'
        '500':
          $ref: '#/responses/internal-server-error'
      tags:
        - signatures

  /signatures/{signatureID}/gh-org-whitelist:
    get:
      summary: Signature Update
      security:
        - OauthSecurity: []
      operationId: getGitHubOrgWhitelist
      parameters:
        - name: signatureID
          in: path
          type: string
          required: true
      responses:
        '200':
          description: 'Success'
          schema:
            type: array
            items:
              $ref: '#/definitions/github-org'
        '400':
          $ref: '#/responses/invalid-request'
        '401':
          $ref: '#/responses/unauthorized'
        '403':
          $ref: '#/responses/forbidden'
      tags:
        - signatures
    delete:
      summary: Signature Update
      security:
        - OauthSecurity: []
      operationId: deleteGitHubOrgWhitelist
      parameters:
        - name: signatureID
          in: path
          type: string
          required: true
        - name: body
          in: body
          schema:
            $ref: '#/definitions/gh-org-whitelist'
      responses:
        '204':
          description: 'Success'
          schema:
            type: array
            items:
              $ref: '#/definitions/github-org'
        '400':
          $ref: '#/responses/invalid-request'
        '401':
          $ref: '#/responses/unauthorized'
        '403':
          $ref: '#/responses/forbidden'
      tags:
        - signatures
    post:
      summary: Signature Update
      security:
        - OauthSecurity: []
      operationId: addGitHubOrgWhitelist
      parameters:
        - name: signatureID
          in: path
          type: string
          required: true
        - name: body
          in: body
          schema:
            $ref: '#/definitions/gh-org-whitelist'
      responses:
        '200':
          description: 'Success'
          schema:
            type: array
            items:
              $ref: '#/definitions/github-org'
        '400':
          $ref: '#/responses/invalid-request'
        '401':
          $ref: '#/responses/unauthorized'
        '403':
          $ref: '#/responses/forbidden'
      tags:
        - signatures

  # Project Service
  /project:
    post:
      summary: Create a Project/CLA Group
      security:
        - OauthSecurity: []
      operationId: createProject
      parameters:
        - name: body
          in: body
          schema:
            $ref: '#/definitions/project'
      responses:
        '200':
          description: 'Success'
          schema:
            $ref: '#/definitions/project'
        '400':
          $ref: '#/responses/invalid-request'
        '401':
          $ref: '#/responses/unauthorized'
        '403':
          $ref: '#/responses/forbidden'
        '409':
          $ref: '#/responses/conflict'
      tags:
        - project
    put:
      summary: Update Project by ID
      security:
        - OauthSecurity: []
      operationId: updateProject
      parameters:
        - name: body
          in: body
          schema:
            $ref: '#/definitions/project'
      responses:
        '200':
          description: 'Success'
          schema:
            $ref: '#/definitions/project'
        '400':
          $ref: '#/responses/invalid-request'
        '401':
          $ref: '#/responses/unauthorized'
        '403':
          $ref: '#/responses/forbidden'
        '404':
          $ref: '#/responses/not-found'
      tags:
        - project
    get:
      summary: Get Projects
      security:
        - OauthSecurity: []
      operationId: getProjects
      parameters:
        - $ref: '#/parameters/searchTerm'
        - $ref: '#/parameters/searchField'
        - $ref: '#/parameters/nextKey'
        - $ref: '#/parameters/pageSize'
        - $ref: '#/parameters/fullMatch'
      responses:
        '200':
          description: 'Success'
          schema:
            $ref: '#/definitions/projects'
        '400':
          $ref: '#/responses/invalid-request'
        '401':
          $ref: '#/responses/unauthorized'
        '403':
          $ref: '#/responses/forbidden'
      tags:
        - project

  /project/{projectID}:
    parameters:
      - name: projectID
        in: path
        type: string
        required: true
    get:
      summary: Get Project by ID
      security:
        - OauthSecurity: []
      operationId: getProjectById
      responses:
        '200':
          description: 'Success'
          schema:
            $ref: '#/definitions/project'
        '400':
          $ref: '#/responses/invalid-request'
        '401':
          $ref: '#/responses/unauthorized'
        '403':
          $ref: '#/responses/forbidden'
        '404':
          $ref: '#/responses/not-found'
      tags:
        - project
    delete:
      summary: Delete Project by ID
      security:
        - OauthSecurity: []
      operationId: deleteProjectById
      responses:
        '204':
          description: 'Success'
        '400':
          $ref: '#/responses/invalid-request'
        '401':
          $ref: '#/responses/unauthorized'
        '403':
          $ref: '#/responses/forbidden'
        '404':
          $ref: '#/responses/not-found'
      tags:
        - project

  /project/external/{projectSFID}:
    get:
      summary: Get CLA Groups/Projects By External ID
      description: Returns a list of CLA groups associated with the specified external ID
      parameters:
        - $ref: "#/parameters/path-projectSFID"
        - $ref: '#/parameters/nextKey'
        - $ref: '#/parameters/pageSize'
      security:
        - OauthSecurity: []
      operationId: getProjectsByExternalID
      responses:
        '200':
          description: 'Success'
          schema:
            $ref: '#/definitions/projects'
        '400':
          $ref: '#/responses/invalid-request'
        '401':
          $ref: '#/responses/unauthorized'
        '403':
          $ref: '#/responses/forbidden'
        '404':
          $ref: '#/responses/not-found'
      tags:
        - project

  /project/name/{projectName}:
    get:
      summary: Get Project By Name
      description: Returns the project object when provided the project name - exact match
      parameters:
        - name: projectName
          in: path
          type: string
          required: true
      security:
        - OauthSecurity: []
      operationId: getProjectByName
      responses:
        '200':
          description: 'Success'
          schema:
            $ref: '#/definitions/project'
        '400':
          $ref: '#/responses/invalid-request'
        '401':
          $ref: '#/responses/unauthorized'
        '403':
          $ref: '#/responses/forbidden'
        '404':
          $ref: '#/responses/not-found'
      tags:
        - project

  # Company Service
  /company:
    get:
      summary: Get all companies
      description: Returns a list of companies
      security:
        - OauthSecurity:
            - company
      operationId: getCompanies
      responses:
        '200':
          description: 'Success'
          schema:
            $ref: '#/definitions/companies'
        '400':
          $ref: '#/responses/invalid-request'
        '401':
          $ref: '#/responses/unauthorized'
        '403':
          $ref: '#/responses/forbidden'
        '404':
          $ref: '#/responses/not-found'
      tags:
        - company

  /company/{companyID}:
    get:
      summary: Get company
      description: Returns the company by ID
      security:
        - OauthSecurity:
            - company
      operationId: getCompany
      parameters:
        - $ref: "#/parameters/path-companyID"
      responses:
        '200':
          description: 'Success'
          schema:
            $ref: '#/definitions/company'
        '400':
          $ref: '#/responses/invalid-request'
        '401':
          $ref: '#/responses/unauthorized'
        '403':
          $ref: '#/responses/forbidden'
        '404':
          $ref: '#/responses/not-found'
      tags:
        - company

  /company/external/{companySFID}:
    get:
      summary: Get company
      description: Returns the company by external ID
      security: []
      operationId: getCompanyByExternalID
      parameters:
        - name: companySFID
          in: path
          type: string
          required: true
      responses:
        '200':
          description: 'Success'
          schema:
            $ref: '#/definitions/company'
        '400':
          $ref: '#/responses/invalid-request'
        '401':
          $ref: '#/responses/unauthorized'
        '403':
          $ref: '#/responses/forbidden'
        '404':
          $ref: '#/responses/not-found'
      tags:
        - company

  /company/user/{userID}:
    get:
      summary: API to retrieve a list of companies where the user is the manager
      security:
        - OauthSecurity:
            - company
      operationId: getCompaniesByUserManager
      parameters:
        - $ref: "#/parameters/path-userID"
      responses:
        '200':
          description: 'Success'
          schema:
            $ref: '#/definitions/companies'
        '400':
          $ref: '#/responses/invalid-request'
        '401':
          $ref: '#/responses/unauthorized'
        '403':
          $ref: '#/responses/forbidden'
        '404':
          $ref: '#/responses/not-found'
      tags:
        - company

  /company/user/{userID}/invites:
    get:
      summary: API to retrieve a list of companies where the user is the manager (approved) and in the invite list
      security:
        - OauthSecurity:
            - company
      operationId: getCompaniesByUserManagerWithInvites
      parameters:
        - $ref: "#/parameters/path-userID"
      responses:
        '200':
          description: 'Success'
          schema:
            $ref: '#/definitions/companies-with-invites'
        '400':
          $ref: '#/responses/invalid-request'
        '401':
          $ref: '#/responses/unauthorized'
        '403':
          $ref: '#/responses/forbidden'
        '404':
          $ref: '#/responses/not-found'
      tags:
        - company

  /company/search:
    get:
      summary: Search companies
      description: Searches for matching companies by name
      security:
        - OauthSecurity:
            - company
      operationId: searchCompany
      parameters:
        - name: companyName
          in: query
          type: string
          required: true
        - name: nextKey
          description: The next key to scan - used as a page offset for scanning batches of records
          in: query
          type: string
          required: false
          # UUID v4 regex
          pattern: '[a-f0-9]{8}-?[a-f0-9]{4}-?4[a-f0-9]{3}-?[89ab][a-f0-9]{3}-?[a-f0-9]{12}'
      responses:
        '200':
          description: 'Success'
          schema:
            $ref: '#/definitions/companies'
        '400':
          $ref: '#/responses/invalid-request'
        '401':
          $ref: '#/responses/unauthorized'
        '403':
          $ref: '#/responses/forbidden'
        '404':
          $ref: '#/responses/not-found'
      tags:
        - company

  /organization/search:
    get:
      summary: Search companies from organization service
      description: Searches for matching organization by name
      security: []
      operationId: searchOrganization
      parameters:
        - name: companyName
          in: query
          type: string
          required: true
      responses:
        '200':
          description: 'Success'
          schema:
            $ref: '#/definitions/org-list'
        '400':
          $ref: '#/responses/invalid-request'
        '401':
          $ref: '#/responses/unauthorized'
        '403':
          $ref: '#/responses/forbidden'
        '500':
          $ref: '#/responses/internal-server-error'
      tags:
        - organization

  /company/{companyID}/cla/invitelist:
    get:
      summary: API to retrieve pending invite requests
      security:
        - OauthSecurity:
            - company
      operationId: getCompanyInviteRequests
      parameters:
        - $ref: "#/parameters/path-companyID"
        - name: status
          in: query
          type: string
          required: false
      responses:
        '200':
          description: 'Success'
          schema:
            type: array
            items:
              $ref: '#/definitions/company-invite-user'
        '400':
          $ref: '#/responses/invalid-request'
        '401':
          $ref: '#/responses/unauthorized'
        '403':
          $ref: '#/responses/forbidden'
      tags:
        - company

  /company/{companyID}/{userID}/invitelist:
    get:
      summary: API to retrieve pending invite requests
      security:
        - OauthSecurity:
            - company
      operationId: getCompanyUserInviteRequests
      parameters:
        - $ref: "#/parameters/path-companyID"
        - $ref: "#/parameters/path-userID"
      responses:
        '200':
          description: 'Success'
          schema:
            $ref: '#/definitions/company-invite-user'
        '400':
          $ref: '#/responses/invalid-request'
        '401':
          $ref: '#/responses/unauthorized'
        '403':
          $ref: '#/responses/forbidden'
        '404':
          $ref: '#/responses/not-found'
      tags:
        - company

  /company/{companyID}/cla/accesslist:
    post:
      summary: Add user to the company access list
      security:
        - OauthSecurity:
            - company
      operationId: addUsertoCompanyAccessList
      parameters:
        - $ref: "#/parameters/path-companyID"
        - name: user
          in: body
          schema:
            $ref: '#/definitions/access-list-user'
      responses:
        '200':
          description: 'Success'
          schema:
            type: object
        '400':
          $ref: '#/responses/invalid-request'
        '401':
          $ref: '#/responses/unauthorized'
        '403':
          $ref: '#/responses/forbidden'
      tags:
        - company

  /company/{companyID}/cla/accesslist/request:
    put:
      summary: Request access to the Company
      security:
        - OauthSecurity:
            - company
      operationId: requestCompanyAccessRequest
      parameters:
        - $ref: "#/parameters/path-companyID"
        - name: user
          in: body
          schema:
            $ref: '#/definitions/access-list-user'
      responses:
        '200':
          description: 'Success'
        '400':
          $ref: '#/responses/invalid-request'
        '401':
          $ref: '#/responses/unauthorized'
        '403':
          $ref: '#/responses/forbidden'
      tags:
        - company

  /company/{companyID}/cla/accesslist/{requestID}/approve:
    put:
      summary: Approve the Company Access List Request
      security:
        - OauthSecurity:
            - company
      operationId: approveCompanyAccessRequest
      parameters:
        - $ref: "#/parameters/path-companyID"
        - name: requestID
          in: path
          type: string
          required: true
      responses:
        '200':
          description: 'Success'
        '400':
          $ref: '#/responses/invalid-request'
        '401':
          $ref: '#/responses/unauthorized'
        '403':
          $ref: '#/responses/forbidden'
      tags:
        - company

  /company/{companyID}/cla/accesslist/{requestID}/reject:
    put:
      summary: Rejects the Company Access List Request
      security:
        - OauthSecurity:
            - company
      operationId: rejectCompanyAccessRequest
      parameters:
        - $ref: "#/parameters/path-companyID"
        - name: requestID
          in: path
          type: string
          required: true
      responses:
        '200':
          description: 'Success'
        '400':
          $ref: '#/responses/invalid-request'
        '401':
          $ref: '#/responses/unauthorized'
        '403':
          $ref: '#/responses/forbidden'
      tags:
        - company


  /company/{companyID}/ccla-whitelist-requests/{projectID}:
    get:
      summary: get ccla whitelist requests for given company and project
      security:
        - OauthSecurity:
            - user
      operationId: listCclaWhitelistRequestsByCompanyAndProject
      parameters:
        - $ref: "#/parameters/path-companyID"
        - $ref: "#/parameters/path-projectID"
        - name: status
          in: query
          type: string
          required: false
      responses:
        '200':
          description: 'Success'
          schema:
            $ref: '#/definitions/ccla-whitelist-request-list'
        '400':
          $ref: '#/responses/invalid-request'
        '401':
          $ref: '#/responses/unauthorized'
        '403':
          $ref: '#/responses/forbidden'
        '404':
          $ref: '#/responses/not-found'
      tags:
        - company
    post:
      summary: create ccla Approval request for given project
      security: []
      operationId: addCclaWhitelistRequest
      parameters:
        - $ref: "#/parameters/path-companyID"
        - $ref: "#/parameters/path-projectID"
        - in: body
          name: body
          schema:
            $ref: '#/definitions/ccla-whitelist-request-input'
          required: true
      responses:
        '200':
          description: 'Success'
        '400':
          $ref: '#/responses/invalid-request'
        '401':
          $ref: '#/responses/unauthorized'
        '403':
          $ref: '#/responses/forbidden'
        '404':
          $ref: '#/responses/not-found'
      tags:
        - company

  /company/{companyID}/ccla-whitelist-requests/{projectID}/user/{userID}:
    get:
      summary: get ccla whitelist requests for given company, project, user
      security:
        - OauthSecurity:
            - user
      operationId: listCclaWhitelistRequestsByCompanyAndProjectAndUser
      parameters:
        - $ref: "#/parameters/path-companyID"
        - $ref: "#/parameters/path-projectID"
        - $ref: "#/parameters/path-userID"
        - name: status
          in: query
          type: string
          required: false
      responses:
        '200':
          description: 'Success'
          schema:
            $ref: '#/definitions/ccla-whitelist-request-list'
        '400':
          $ref: '#/responses/invalid-request'
        '401':
          $ref: '#/responses/unauthorized'
        '403':
          $ref: '#/responses/forbidden'
        '404':
          $ref: '#/responses/not-found'
      tags:
        - company

  /company/{companyID}/ccla-whitelist-requests/{projectID}/{requestID}/approve:
    put:
      summary: Approve CCLA whitelist request
      security:
        - OauthSecurity:
            - company
      operationId: approveCclaWhitelistRequest
      parameters:
        - $ref: "#/parameters/path-companyID"
        - $ref: "#/parameters/path-projectID"
        - name: requestID
          in: path
          type: string
          required: true
      responses:
        '200':
          description: 'Success'
        '400':
          $ref: '#/responses/invalid-request'
        '401':
          $ref: '#/responses/unauthorized'
        '403':
          $ref: '#/responses/forbidden'
        '404':
          $ref: '#/responses/not-found'
      tags:
        - company

  /company/{companyID}/ccla-whitelist-requests/{projectID}/{requestID}/reject:
    put:
      summary: Reject CCLA whitelist request
      security:
        - OauthSecurity:
            - company
      operationId: rejectCclaWhitelistRequest
      parameters:
        - $ref: "#/parameters/path-companyID"
        - $ref: "#/parameters/path-projectID"
        - name: requestID
          in: path
          type: string
          required: true
      responses:
        '200':
          description: 'Success'
        '400':
          $ref: '#/responses/invalid-request'
        '401':
          $ref: '#/responses/unauthorized'
        '403':
          $ref: '#/responses/forbidden'
        '404':
          $ref: '#/responses/not-found'
      tags:
        - company

  /company/{companyID}/ccla-whitelist-requests:
    get:
      summary: get ccla whitelist requests for given company
      security:
        - OauthSecurity:
            - user
      operationId: listCclaWhitelistRequests
      parameters:
        - $ref: "#/parameters/path-companyID"
        - $ref: "#/parameters/projectID"
        - name: status
          in: query
          type: string
          required: false
      responses:
        '200':
          description: 'Success'
          schema:
            $ref: '#/definitions/ccla-whitelist-request-list'
        '400':
          $ref: '#/responses/invalid-request'
        '401':
          $ref: '#/responses/unauthorized'
        '403':
          $ref: '#/responses/forbidden'
        '404':
          $ref: '#/responses/not-found'
      tags:
        - company

  /company/{companyID}/project/{projectID}/cla-manager:
    post:
      summary: Adds a new CLA Manager to the specified Company and Project
      description: Allows an existing CLA Manager to add another CLA Manager to the specified Company and Project.
      security:
        - OauthSecurity:
            - user
      operationId: addCLAManager
      parameters:
        - $ref: "#/parameters/path-companyID"
        - $ref: "#/parameters/path-projectID"
        - name: body
          in: body
          schema:
            $ref: '#/definitions/cla-manager-user'
          required: true
      responses:
        '200':
          description: 'Success'
          schema:
            $ref: '#/definitions/signature'
        '400':
          $ref: '#/responses/invalid-request'
        '401':
          $ref: '#/responses/unauthorized'
        '403':
          $ref: '#/responses/forbidden'
        '409':
          $ref: '#/responses/conflict'
      tags:
        - cla-manager

  /company/{companyID}/project/{projectID}/cla-manager/{userLFID}:
    delete:
      summary: Removes the CLA Manager from ACL for specified Company and Project
      description: Allows an existing CLA Manager to remove another CLA Manager from the specified Company and Project.
      security:
        - OauthSecurity:
            - user
      operationId: deleteCLAManager
      parameters:
        - $ref: "#/parameters/path-companyID"
        - $ref: "#/parameters/path-projectID"
        - name: userLFID
          in: path
          type: string
          required: true
      responses:
        '200':
          description: 'Success'
          schema:
            $ref: '#/definitions/signature'
        '400':
          $ref: '#/responses/invalid-request'
        '401':
          $ref: '#/responses/unauthorized'
        '403':
          $ref: '#/responses/forbidden'
        '409':
          $ref: '#/responses/conflict'
      tags:
        - cla-manager

  /company/{companyID}/project/{projectID}/cla-manager/requests:
    get:
      summary: Returns the CLA Manager requests list for the specified Company and Project
      security:
        - OauthSecurity:
            - user
      operationId: getCLAManagerRequests
      parameters:
        - $ref: "#/parameters/path-companyID"
        - $ref: "#/parameters/path-projectID"
        - name: status
          in: query
          type: string
          required: false
      responses:
        '200':
          description: 'Success'
          schema:
            $ref: '#/definitions/cla-manager-request-list'
        '400':
          $ref: '#/responses/invalid-request'
        '401':
          $ref: '#/responses/unauthorized'
        '403':
          $ref: '#/responses/forbidden'
        '404':
          $ref: '#/responses/not-found'
      tags:
        - cla-manager
    post:
      summary: Creates a new CLA Manager request for the specified Company and Project
      security:
        - OauthSecurity:
            - user
      operationId: createCLAManagerRequest
      parameters:
        - $ref: "#/parameters/path-companyID"
        - $ref: "#/parameters/path-projectID"
        - name: body
          in: body
          schema:
            $ref: '#/definitions/cla-manager-user'
          required: true
      responses:
        '200':
          description: 'Success'
          schema:
            $ref: '#/definitions/cla-manager-request'
        '400':
          $ref: '#/responses/invalid-request'
        '401':
          $ref: '#/responses/unauthorized'
        '403':
          $ref: '#/responses/forbidden'
        '409':
          $ref: '#/responses/conflict'
      tags:
        - cla-manager

  /company/{companyID}/project/{projectID}/cla-manager/requests/{requestID}:
    get:
      summary: Returns the CLA Manager request for the specified Company, Project and Request ID
      security:
        - OauthSecurity:
            - user
      operationId: getCLAManagerRequest
      parameters:
        - $ref: "#/parameters/path-companyID"
        - $ref: "#/parameters/path-projectID"
        - name: requestID
          in: path
          type: string
          required: true
      responses:
        '200':
          description: 'Success'
          schema:
            $ref: '#/definitions/cla-manager-request'
        '400':
          $ref: '#/responses/invalid-request'
        '401':
          $ref: '#/responses/unauthorized'
        '403':
          $ref: '#/responses/forbidden'
        '404':
          $ref: '#/responses/not-found'
      tags:
        - cla-manager
    delete:
      summary: Deletes the CLA Manager request for the specified Company, Project and Request ID
      security:
        - OauthSecurity:
            - user
      operationId: deleteCLAManagerRequest
      parameters:
        - $ref: "#/parameters/path-companyID"
        - $ref: "#/parameters/path-projectID"
        - name: requestID
          in: path
          type: string
          required: true
      responses:
        '204':
          description: 'Resource Updated Successfully'
        '400':
          $ref: '#/responses/invalid-request'
        '401':
          $ref: '#/responses/unauthorized'
        '403':
          $ref: '#/responses/forbidden'
        '404':
          $ref: '#/responses/not-found'
      tags:
        - cla-manager

  /company/{companyID}/project/{projectID}/cla-manager/requests/{requestID}/approve:
    put:
      summary: Approves the CLA Manager request for the specified Company and Project
      security:
        - OauthSecurity:
            - user
      operationId: approveCLAManagerRequest
      parameters:
        - $ref: "#/parameters/path-companyID"
        - $ref: "#/parameters/path-projectID"
        - name: requestID
          in: path
          type: string
          required: true
      responses:
        '200':
          description: 'Success'
          schema:
            $ref: '#/definitions/cla-manager-request'
        '400':
          $ref: '#/responses/invalid-request'
        '401':
          $ref: '#/responses/unauthorized'
        '403':
          $ref: '#/responses/forbidden'
        '409':
          $ref: '#/responses/conflict'
      tags:
        - cla-manager

  /company/{companyID}/project/{projectID}/cla-manager/requests/{requestID}/deny:
    put:
      summary: Denies/Rejects the CLA Manager request for the specified Company and Project
      security:
        - OauthSecurity:
            - user
      operationId: denyCLAManagerRequest
      parameters:
        - $ref: "#/parameters/path-companyID"
        - $ref: "#/parameters/path-projectID"
        - name: requestID
          in: path
          type: string
          required: true
      responses:
        '200':
          description: 'Success'
          schema:
            $ref: '#/definitions/cla-manager-request'
        '400':
          $ref: '#/responses/invalid-request'
        '401':
          $ref: '#/responses/unauthorized'
        '403':
          $ref: '#/responses/forbidden'
        '404':
          $ref: '#/responses/not-found'
      tags:
        - cla-manager

  /template:
    get:
      summary: Get Available Templates
      security:
        - OauthSecurity: []
      operationId: getTemplates
      responses:
        '200':
          description: 'Success'
          schema:
            type: array
            items:
              $ref: '#/definitions/template'
        '400':
          $ref: '#/responses/invalid-request'
        '401':
          $ref: '#/responses/unauthorized'
        '403':
          $ref: '#/responses/forbidden'
      tags:
        - template

  /clagroup/{claGroupId}/template:
    parameters:
      - name: claGroupId
        in: path
        type: string
        required: true
    post:
      summary: Create contract template for CLA Group
      security:
        - OauthSecurity: []
      operationId: createCLAGroupTemplate
      parameters:
        - in: body
          name: body
          schema:
            $ref: '#/definitions/create-cla-group-template'
          required: true
      responses:
        '200':
          description: 'Success'
          schema:
            $ref: '#/definitions/template-pdfs'
        '400':
          $ref: '#/responses/invalid-request'
        '401':
          $ref: '#/responses/unauthorized'
        '403':
          $ref: '#/responses/forbidden'
      tags:
        - template

  /github/login:
    get:
      summary: API to redirect to Github Auth flow
      security: []
      operationId: login
      parameters:
        - name: callback
          in: query
          type: string
          required: true
      responses:
        302:
          description: '302 response'
          headers:
            Location:
              type: 'string'
      tags:
        - github

  /github/redirect:
    get:
      summary: API that Github redirects to after successful auth
      security: []
      operationId: redirect
      parameters:
        - name: code
          in: query
          type: string
          required: true
        - name: state
          in: query
          type: string
          required: true
      responses:
        302:
          description: '302 response'
          headers:
            Location:
              type: 'string'
      tags:
        - github

  /github/org/{orgName}/exists:
    get:
      summary: API to fetch the GitHub Oranization Details
      security:
        - OauthSecurity: []
      operationId: getOrg
      parameters:
        - name: orgName
          in: path
          type: string
          required: true
      responses:
        200:
          description: 'Success'
        400:
          $ref: '#/responses/invalid-request'
        401:
          $ref: '#/responses/unauthorized'
        403:
          $ref: '#/responses/forbidden'
        404:
          $ref: '#/responses/not-found'
      tags:
        - github

  /project/{projectSFID}/github/organizations:
    post:
      summary: API to add new gitHub oranization in the project
      security:
        - OauthSecurity: []
      operationId: addProjectGithubOrganization
      parameters:
        - $ref: "#/parameters/path-projectSFID"
        - in: body
          name: body
          schema:
            $ref: '#/definitions/create-github-organization'
          required: true
      responses:
        200:
          description: Success
          schema:
            $ref: '#/definitions/github-organization'
        400:
          $ref: '#/responses/invalid-request'
        401:
          $ref: '#/responses/unauthorized'
        403:
          $ref: '#/responses/forbidden'
      tags:
        - github-organizations
    get:
      summary: API to fetch the gitHub oranizations of the project
      security:
        - OauthSecurity: []
      operationId: getProjectGithubOrganizations
      parameters:
        - $ref: "#/parameters/path-projectSFID"
      responses:
        200:
          description: Success
          schema:
            $ref: '#/definitions/github-organizations'
        400:
          $ref: '#/responses/invalid-request'
        401:
          $ref: '#/responses/unauthorized'
        403:
          $ref: '#/responses/forbidden'
      tags:
        - github-organizations
  /project/{projectSFID}/github/organizations/{orgName}:
    delete:
      summary: API to delete gitHub oranization in the project
      security:
        - OauthSecurity: []
      operationId: deleteProjectGithubOrganization
      parameters:
        - $ref: "#/parameters/path-projectSFID"
        - name: orgName
          in: path
          type: string
          required: true
      responses:
        200:
          description: Success
        400:
          $ref: '#/responses/invalid-request'
        401:
          $ref: '#/responses/unauthorized'
        403:
          $ref: '#/responses/forbidden'
      tags:
        - github-organizations

  /project/{projectSFID}/github/repositories:
    post:
      summary: API to add the gitHub repository
      security:
        - OauthSecurity:
            - project
      operationId: addProjectGithubRepository
      parameters:
        - $ref: "#/parameters/path-projectSFID"
        - in: body
          name: github-repository-input
          schema:
            $ref: '#/definitions/github-repository-input'
          required: true
      responses:
        200:
          description: Success
          schema:
            $ref: '#/definitions/github-repository'
        400:
          $ref: '#/responses/invalid-request'
        401:
          $ref: '#/responses/unauthorized'
        403:
          $ref: '#/responses/forbidden'
      tags:
        - github-repositories
    get:
      summary: API to fetch the gitHub repositories of the project
      security:
        - OauthSecurity:
            - project
      operationId: getProjectGithubRepositories
      parameters:
        - $ref: "#/parameters/path-projectSFID"
      responses:
        200:
          description: Success
          schema:
            $ref: '#/definitions/list-github-repositories'
        400:
          $ref: '#/responses/invalid-request'
        401:
          $ref: '#/responses/unauthorized'
        403:
          $ref: '#/responses/forbidden'
      tags:
        - github-repositories
  /project/{projectSFID}/github/repositories/{repositoryID}:
    delete:
      summary: API to add the gitHub repository
      security:
        - OauthSecurity:
            - project
      operationId: deleteProjectGithubRepository
      parameters:
        - $ref: "#/parameters/path-projectSFID"
        - name: repositoryID
          in: path
          type: string
          required: true
      responses:
        200:
          description: Success
        400:
          $ref: '#/responses/invalid-request'
        401:
          $ref: '#/responses/unauthorized'
        403:
          $ref: '#/responses/forbidden'
        404:
          $ref: '#/responses/not-found'
      tags:
        - github-repositories

  /events:
    get:
      summary: search events
      security:
        - OauthSecurity: []
      description: Returns list of events matching with search criteria
      operationId: searchEvents
      parameters:
        - $ref: '#/parameters/pageSize'
        - $ref: '#/parameters/nextKey'
        - $ref: '#/parameters/sortOrder'
        - $ref: '#/parameters/eventType'
        - $ref: '#/parameters/userID'
        - $ref: '#/parameters/companyID'
        - $ref: '#/parameters/projectID'
        - $ref: '#/parameters/before'
        - $ref: '#/parameters/after'
        - $ref: '#/parameters/userName'
        - $ref: '#/parameters/companyName'
        - $ref: '#/parameters/searchTerm'
      produces:
        - application/json
      responses:
        '200':
          description: Success
          schema:
            $ref: '#/definitions/event-list'
        '400':
          $ref: '#/responses/invalid-request'
        '401':
          $ref: '#/responses/unauthorized'
        '403':
          $ref: '#/responses/forbidden'
        '404':
          $ref: '#/responses/not-found'
      tags:
        - events

  /project/{projectID}/gerrits/{gerritID}:
    delete:
      summary: delete the gerrit
      description: Delete the gerrit
      security:
        - OauthSecurity:
            - project
      operationId: deleteGerrit
      parameters:
        - $ref: "#/parameters/path-projectID"
        - name: gerritID
          in: path
          type: string
          required: true
      responses:
        '200':
          description: 'Success'
        '400':
          $ref: '#/responses/invalid-request'
        '401':
          $ref: '#/responses/unauthorized'
        '403':
          $ref: '#/responses/forbidden'
      tags:
        - gerrits

  /project/{projectID}/gerrits:
    post:
      summary: add the gerrit
      description: add the gerrit
      security:
        - OauthSecurity:
            - project
      operationId: addGerrit
      parameters:
        - $ref: "#/parameters/path-projectID"
        - in: body
          name: add-gerrit-input
          schema:
            $ref: '#/definitions/add-gerrit-input'
          required: true
      responses:
        '200':
          description: 'Success'
          schema:
            $ref: '#/definitions/gerrit'
        '400':
          $ref: '#/responses/invalid-request'
        '401':
          $ref: '#/responses/unauthorized'
        '403':
          $ref: '#/responses/forbidden'
      tags:
        - gerrits

# Common parameters
parameters:
  pageSize:
    name: pageSize
    description: The maximum number of results per page, value must be a positive integer value
    in: query
    type: integer
    required: false
    minimum: 0
    exclusiveMinimum: true
  companyName:
    name: companyName
    description: The optional company name filter
    in: query
    type: string
    required: false
    pattern: '^\w+$'
  userName:
    name: userName
    description: The optional user name filter
    in: query
    type: string
    required: false
    pattern: '^\w+$'
  searchField:
    name: searchField
    description: The optional user name filter
    in: query
    type: string
    required: false
    pattern: '^\w+$'
  searchTerm:
    name: searchTerm
    description: The optional search filter
    in: query
    type: string
    required: false
  fullMatch:
    name: fullMatch
    in: query
    type: boolean
    default: false
    required: false
  signatureType:
    name: signatureType
    in: query
    type: string
    required: false
    enum: [ccla,cla]
  nextKey:
    name: nextKey
    description: The next key to scan - used as a page offset for scanning batches of records
    in: query
    type: string
    required: false
    # UUID v4 regex
    # pattern: '[a-f0-9]{8}-?[a-f0-9]{4}-?4[a-f0-9]{3}-?[89ab][a-f0-9]{3}-?[a-f0-9]{12}'
  sortOrder:
    name: sortOrder
    in: query
    description: Sort order
    type: string
    enum: [asc, desc]
  eventType:
    name: eventType
    description: Type of the event
    in: query
    type: string
  userID:
    name: userID
    description: unique id of the user
    in: query
    type: string
  projectID:
    name: projectID
    description: unique id of the project
    in: query
    type: string
  companyID:
    name: company_id
    description: unique id of the company
    in: query
    type: string
  path-userID:
    name: userID
    description: unique id of the user
    in: path
    type: string
    required: true
  path-projectID:
    name: projectID
    description: unique id of the project
    in: path
    type: string
    required: true
  path-projectSFID:
    name: projectSFID
    description: the external ID of the CLA Group/project
    in: path
    type: string
    required: true
  path-companyID:
    name: companyID
    description: unique id of the company
    in: path
    type: string
    required: true
  path-companySFID:
    name: companySFID
    description: the external SalesForce ID of the Company/Organization
    in: path
    type: string
    required: true
  path-claGroupID:
    name: claGroupID
    description: the CLA Group ID
    in: path
    type: string
    required: true
  path-signatureID:
    name: signatureID
    description: unique id of the signature
    in: path
    type: string
    required: true
  before:
    name: before
    description: return result created before this time.
    in: query
    type: string
  after:
    name: after
    description: return result created after this time.
    in: query
    type: string

definitions:
  version:
    $ref: './common/version.yaml'

  user:
    $ref: './common/user.yaml'

  user-update:
    type: object
    title: User
    description: User update model
    properties:
      userID:
        type: string
      userExternalID:
        type: string
      username:
        type: string
      lfEmail:
        type: string
      lfUsername:
        type: string
      companyID:
        type: string
      githubID:
        type: string
      githubUsername:
        type: string
      admin:
        type: boolean
      note:
        type: string
      emails:
        type: array
        items:
          type: string

  users:
    type: object
    x-nullable: false
    title: Users
    description: A list of users
    properties:
      searchField:
        type: string
      searchTerm:
        type: string
      fullMatch:
        type: boolean
      resultCount:
        type: integer
        format: int64
        x-omitempty: false
      totalCount:
        type: integer
        format: int64
        x-omitempty: false
      lastKeyScanned:
        type: string
      users:
        type: array
        x-omitempty: false
        items:
          $ref: '#/definitions/user'


  gh-org-whitelist:
    $ref: './common/gh-org-whitelist.yaml'

  github-org:
    $ref: './common/github-org.yaml'

  company-invite-user:
    type: object
    x-nullable: false
    title: User
    description: User used for response from invitelist
    properties:
      userName:
        type: string
      inviteId:
        type: string
      userEmail:
        type: string
      userLFID:
        type: string
      status:
        type: string
      companyName:
        type: string

  access-list-user:
    type: object
    x-nullable: false
    title: User
    description: User used for request in company access list
    properties:
      inviteId:
        type: string
      userLFID:
        type: string

  cla-manager-request-list:
    type: object
    x-nullable: false
    title: CLA Manager Request List
    description: A list of CLA Manager requests for the specified company and project
    properties:
      requests:
        type: array
        x-omitempty: false
        items:
          $ref: '#/definitions/cla-manager-request'

  cla-manager-request:
    type: object
    x-nullable: false
    title: CLA Manager Request
    description: A CLA Manager request for the specified company and project
    properties:
      requestID:
        type: string
        description: The request ID
      companyID:
        type: string
        description: The company's ID
      companyExternalID:
        type: string
        description: The company's external ID
      companyName:
        type: string
        description: The company name
        example: 'ACME, Inc.'
      projectID:
        type: string
        description: The project's ID
      projectExternalID:
        type: string
        description: The project's external ID
      projectName:
        type: string
        description: The project name
        example: CNCF
      userID:
        type: string
        description: The user's ID
      userExternalID:
        type: string
        description: The user's external ID
      userName:
        type: string
        description: The user's name
        example: 'Sally Morris'
      userEmail:
        type: string
        description: The user's email
        example: 'sally@us.ibm.com'
      status:
        type: string
        description: The request status - typically, one of pending, approved, denied
      created:
        type: string
        description: Date/time the record was created
      updated:
        type: string
        description: Date/time the record was last modified

  cla-manager-user:
    type: object
    x-nullable: false
    title: CLA Manager User
    description: User object used for CLA Manager requests
    properties:
      userName:
        type: string
      userEmail:
        type: string
      userLFID:
        type: string

  projects:
    $ref: './common/projects.yaml'

  project:
    $ref: './common/project.yaml'

  project-document:
    $ref: './common/project-document.yaml'

  create-cla-group-template:
    $ref: './common/create-cla-group-template.yaml'

  template-pdfs:
    $ref: './common/template-pdfs.yaml'

  companies:
    type: object
    x-nullable: false
    title: Companies
    description: A list of companies
    properties:
      searchTerms:
        type: string
      resultCount:
        type: integer
        format: int64
        x-omitempty: false
      totalCount:
        type: integer
        format: int64
        x-omitempty: false
      lastKeyScanned:
        type: string
      companies:
        type: array
        x-omitempty: false
        items:
          $ref: '#/definitions/company'

  companies-with-invites:
    type: object
    x-nullable: false
    title: Companies
    description: A list of companies with invitation status
    properties:
      resultCount:
        type: integer
        format: int64
        x-omitempty: false
      totalCount:
        type: integer
        format: int64
        x-omitempty: false
      lastKeyScanned:
        type: string
      companies-with-invites:
        type: array
        x-omitempty: false
        items:
          $ref: '#/definitions/company-with-invite'

  company:
    $ref: './common/company.yaml'

  company-with-invite:
    type: object
    x-nullable: false
    title: Company
    description: Company Model with Invitation status
    properties:
      companyID:
        description: The company unique ID
        example: 13f79a8f-734d-44c1-ab03-ab98c2a1b64a
        type: string
      companyExternalID:
        description: the company external ID
        type: string
      companyName:
        description: The company name
        example: Acme, Inc.
        type: string
      companyACL:
        type: array
        description: A list of user ID's authorized to make changes to the company
        items:
          type: string
      status:
        type: string
        description: The user's invitation status
      created:
        type: string
        description: The company record created date/time
        format: date-time
      updated:
        type: string
        description: The company record update date/time
        format: date-time

  signatures:
    $ref: './common/signatures.yaml'
  signature:
    $ref: './common/signature.yaml'
  approval-list:
    $ref: './common/signature-approval-list.yaml'

  ccla-whitelist-request-input:
    type: object
    x-nullable: false
    title: Ccla whitelist request input
    description: Ccla whitelist request input
    properties:
      contributorId:
        type: string
      contributorName:
        type: string
      contributorEmail:
        type: string
      recipientName:
        type: string
      recipientEmail:
        type: string
      message:
        type: string

  ccla-whitelist-request-list:
    type: object
    properties:
      list:
        type: array
        items:
          $ref: '#/definitions/ccla-whitelist-request'


  ccla-whitelist-request:
    type: object
    x-nullable: false
    title: Ccla whitelist request
    description: Ccla whitelist request
    properties:
      requestId:
        type: string
      requestStatus:
        type: string
      companyId:
        type: string
      companyName:
        type: string
      projectId:
        type: string
      projectName:
        type: string
      dateCreated:
        type: string
      dateModified:
        type: string
      version:
        type: string
      userId:
        type: string
      userName:
        type: string
      userEmails:
        type: array
        items:
          type: string
      userGithubUsername:
        type: string
      userGithubId:
        type: string
      userExternalId:
        type: string

  template:
    $ref: './common/template.yaml'

  meta-field:
    $ref: './common/meta-field.yaml'

  field:
    $ref: './common/field.yaml'

  error-response:
    type: object
    x-nullable: false
    title: Error Response
    description: Standard error format
    properties:
      Code:
        type: string
      Message:
        type: string

  delete-response:
    type: object
    x-nullable: true
    title: Delete Response
    description: Response Message
    properties:
      Code:
        type: string
      Message:
        type: string

  health:
    $ref: './common/health.yaml'

  health-status:
    $ref: './common/health-status.yaml'

  event-list:
    $ref: './common/event-list.yaml'

  event:
    $ref: './common/event.yaml'

  github-repositories-group-by-orgs:
    $ref: './common/github-repositories-group-by-orgs.yaml'

  github-repository-input:
    $ref: './common/github-repository-input.yaml'

  github-repository:
    $ref: './common/github-repository.yaml'

  add-gerrit-input:
    $ref: './common/add-gerrit-input.yaml'

  gerrit:
    $ref: './common/gerrit.yaml'

  github-organizations:
    $ref: './common/github-organizations.yaml'

  create-github-organization:
    $ref: './common/create-github-organization.yaml'

  github-organization:
    $ref: './common/github-organization.yaml'

  github-repository-info:
    $ref: './common/github-repository-info.yaml'

  list-github-repositories:
    $ref: './common/list-github-repositories.yaml'

  org-list:
    $ref: './common/org-list.yaml'

  org:
    $ref: './common/org.yaml'

responses:
  resource-deleted:
    description: Resource Deleted
    schema:
      $ref: '#/definitions/delete-response'
  unauthorized:
    description: 'The client is not authorized to to make this API call'
    schema:
      $ref: '#/definitions/error-response'
  invalid-request:
    description: 'The client has made an invalid request - usually this is due to missing or invalid parameters or body/payload'
    schema:
      $ref: '#/definitions/error-response'
  forbidden:
    description: Insufficient privilege to execute action.
    schema:
      $ref: '#/definitions/error-response'
  not-found:
    description: 'The requested resource was not found'
    schema:
      $ref: '#/definitions/error-response'
  internal-server-error:
<<<<<<< HEAD
    description: 'Internal server error occured'
=======
    description: Internal server error
>>>>>>> 8c9d9a65
    schema:
      $ref: '#/definitions/error-response'
  conflict:
    description: The request could not be completed due to a conflict with the current state of the target resource.
    schema:
      $ref: '#/definitions/error-response'<|MERGE_RESOLUTION|>--- conflicted
+++ resolved
@@ -2410,11 +2410,7 @@
     schema:
       $ref: '#/definitions/error-response'
   internal-server-error:
-<<<<<<< HEAD
-    description: 'Internal server error occured'
-=======
-    description: Internal server error
->>>>>>> 8c9d9a65
+    description: 'Internal server error'
     schema:
       $ref: '#/definitions/error-response'
   conflict:
