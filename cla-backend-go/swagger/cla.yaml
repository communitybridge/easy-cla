--- conflicted
+++ resolved
@@ -2141,118 +2141,6 @@
         description: The company record update date/time
         format: date-time
 
-<<<<<<< HEAD
-  metrics:
-    type: object
-    x-nullable: false
-    title: Metrics
-    description: All Metrics
-    properties:
-      projects:
-        $ref: '#/definitions/project-metrics'
-      companies:
-        $ref: '#/definitions/companies-metrics'
-      repositories:
-        $ref: '#/definitions/repository-metrics'
-      users:
-        $ref: '#/definitions/user-metrics'
-      signatures:
-        $ref: '#/definitions/signature-metrics'
-
-  project-metrics:
-    type: object
-    x-nullable: false
-    title: ProjectMetrics
-    description: Project Metrics
-    properties:
-      totalCount:
-        type: integer
-        format: int64
-        x-omitempty: false
-      projects:
-        type: array
-        x-omitempty: false
-        items:
-          $ref: '#/definitions/project-simple-model'
-
-  companies-metrics:
-    type: object
-    x-nullable: false
-    title: CompaniesMetrics
-    description: Companies Metrics
-    properties:
-      totalCount:
-        type: integer
-        format: int64
-        x-omitempty: false
-      companies:
-        type: array
-        x-omitempty: false
-        items:
-          $ref: '#/definitions/company-simple-model'
-
-  repository-metrics:
-    type: object
-    x-nullable: false
-    title: RepositoryMetrics
-    description: Repository Metrics
-    properties:
-      totalCount:
-        type: integer
-        format: int64
-        x-omitempty: false
-
-  user-metrics:
-    type: object
-    x-nullable: false
-    title: UserMetrics
-    description: User Metrics
-    properties:
-      totalCount:
-        type: integer
-        format: int64
-        x-omitempty: false
-
-  signature-metrics:
-    type: object
-    x-nullable: false
-    title: Signatures
-    description: Signature Metrics
-    properties:
-      totalCount:
-        type: integer
-        format: int64
-        x-omitempty: false
-      totalUniqueCount:
-        type: integer
-        format: int64
-        x-omitempty: false
-      cclaCount:
-        type: integer
-        format: int64
-        x-omitempty: false
-      employeeCount:
-        type: integer
-        format: int64
-        x-omitempty: false
-      iclaCount:
-        type: integer
-        format: int64
-        x-omitempty: false
-      employeeAndIndividualUnqiueCount:
-        type: integer
-        format: int64
-        x-omitempty: false
-      claManagerCount:
-        type: integer
-        format: int64
-        x-omitempty: false
-      claManagerUniqueCount:
-        type: integer
-        format: int64
-        x-omitempty: false
-=======
->>>>>>> e3b809a8
 
   signatures:
     type: object
