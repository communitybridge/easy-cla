--- conflicted
+++ resolved
@@ -1531,29 +1531,6 @@
       tags:
         - events
 
-<<<<<<< HEAD
-
-  /metrics:
-    get:
-      summary: Get metrics
-      description: Returns metrics
-      security:
-        - OauthSecurity: []
-      operationId: getMetrics
-      responses:
-        '200':
-          description: 'Success'
-          schema:
-            $ref: '#/definitions/metrics'
-        '400':
-          $ref: '#/responses/invalid-request'
-        '401':
-          $ref: '#/responses/unauthorized'
-        '403':
-          $ref: '#/responses/forbidden'
-      tags:
-        - metrics
-
   /project/{projectID}/gerrits/{gerritID}:
     delete:
       summary: delete the gerrit
@@ -1615,8 +1592,6 @@
       tags:
         - gerrits
 
-=======
->>>>>>> 5e706958
 # Common parameters
 parameters:
   pageSize:
