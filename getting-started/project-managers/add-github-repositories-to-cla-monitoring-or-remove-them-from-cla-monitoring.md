# Add GitHub Repositories to CLA Monitoring or Remove Them From CLA Monitoring

As a project manager, you can add GitHub repositories to CLA monitoring or remove them from CLA monitoring.

**Do these steps:**

1. [Sign in](sign-in-to-the-cla-management-console.md).
2. Click a **project** of interest.

   The project page appears.

3. In the GitHub Repositories pane, click **CONFIGURE GITHUB REPOSITORIES**.

   The Configure GitHub Repositories dialog appears and lists the GitHub repositories that are available for your organization.
<<<<<<< HEAD
=======

   ![CLA Configure GitHub Repositories](../.gitbook/assets/cla_configure-github-repo.png)
>>>>>>> 092d5b4b

   ![CLA Configure GitHub Repositories](../../.gitbook/assets/cla-configure-github-repositories.png)

4. For the repository that you want to configure, click an option:

<<<<<<< HEAD
**ADD** adds the repository to the CLA group and to CLA monitoring. After you add a repository, the REMOVE option becomes available next to the repository.
=======

   **ADD** adds the repository to the CLA group and to CLA monitoring. After you add a repository, the REMOVE option becomes available next to the repository.

   **REMOVE** removes the repository from the CLA group and CLA monitoring. After you remove a repository, the ADD option appears next to the repository.

   **REMOVE** disables CLA enforcement on the repository. After you remove a repository, the ADD option appears next to the repository.
>>>>>>> 092d5b4b

**REMOVE** removes the repository from the CLA group and CLA monitoring. After you remove a repository, the ADD option appears next to the repository.

<<<<<<< HEAD
**REMOVE** disables CLA enforcement on the repository. After you remove a repository, the ADD option appears next to the repository.
=======
   **DISABLED** indicates that the repository has been configured for another CLA group and thus cannot be configured for the selected CLA group.
>>>>>>> 092d5b4b

**ADD ALL REPOS** adds all repositories for the corresponding GitHub Organization to CLA enforcement. After you add the repositories the REMOVE option appears next to each repository.

**DISABLED** indicates that the repository has been configured for another CLA group and thus cannot be configured for the selected CLA group.

1. Click **CLOSE**.

   The CLA Management Console appears. Repositories shows a checkmark next to each repository that EasyCLA will monitor for the organization and the CLA group.

   ![CLA GitHub Repositories](../../.gitbook/assets/cla-github-repositories.png)
<|MERGE_RESOLUTION|>--- conflicted
+++ resolved
@@ -12,40 +12,22 @@
 3. In the GitHub Repositories pane, click **CONFIGURE GITHUB REPOSITORIES**.
 
    The Configure GitHub Repositories dialog appears and lists the GitHub repositories that are available for your organization.
-<<<<<<< HEAD
-=======
-
-   ![CLA Configure GitHub Repositories](../.gitbook/assets/cla_configure-github-repo.png)
->>>>>>> 092d5b4b
 
    ![CLA Configure GitHub Repositories](../../.gitbook/assets/cla-configure-github-repositories.png)
 
 4. For the repository that you want to configure, click an option:
 
-<<<<<<< HEAD
-**ADD** adds the repository to the CLA group and to CLA monitoring. After you add a repository, the REMOVE option becomes available next to the repository.
-=======
+   **ADD** adds the repository to the CLA group and to CLA monitoring. After you add a repository, the REMOVE option becomes available next to the repository.
 
-   **ADD** adds the repository to the CLA group and to CLA monitoring. After you add a repository, the REMOVE option becomes available next to the repository.
+   **REMOVE** disables CLA enforcement on the repository. After you remove a repository, the ADD option appears next to the repository.
 
    **REMOVE** removes the repository from the CLA group and CLA monitoring. After you remove a repository, the ADD option appears next to the repository.
 
-   **REMOVE** disables CLA enforcement on the repository. After you remove a repository, the ADD option appears next to the repository.
->>>>>>> 092d5b4b
+   **DISABLED** indicates that the repository has been configured for another CLA group and thus cannot be configured for the selected CLA group.
 
-**REMOVE** removes the repository from the CLA group and CLA monitoring. After you remove a repository, the ADD option appears next to the repository.
+   **ADD ALL REPOS** adds all repositories for the corresponding GitHub Organization to CLA enforcement. After you add the repositories the REMOVE option appears next to each repository.
 
-<<<<<<< HEAD
-**REMOVE** disables CLA enforcement on the repository. After you remove a repository, the ADD option appears next to the repository.
-=======
-   **DISABLED** indicates that the repository has been configured for another CLA group and thus cannot be configured for the selected CLA group.
->>>>>>> 092d5b4b
-
-**ADD ALL REPOS** adds all repositories for the corresponding GitHub Organization to CLA enforcement. After you add the repositories the REMOVE option appears next to each repository.
-
-**DISABLED** indicates that the repository has been configured for another CLA group and thus cannot be configured for the selected CLA group.
-
-1. Click **CLOSE**.
+5. Click **CLOSE**.
 
    The CLA Management Console appears. Repositories shows a checkmark next to each repository that EasyCLA will monitor for the organization and the CLA group.
 
