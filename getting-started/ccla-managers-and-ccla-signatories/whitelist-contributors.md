--- conflicted
+++ resolved
@@ -37,14 +37,7 @@
 
 The corresponding Edit _domain/email/github_ Whitelist dialog lets you add, edit, and delete values to a whitelist so that employees \(developers\) can be associated to the company. An example domain name value is joesbikes.com. A wildcard whitelists the domain and all subdomains, for example: \*.joesbikes.com or \*joesbikes.com would whitelist joes.bikes.com, shop.joesbikes.com, and blog.joesbikes.com.
 
-<<<<<<< HEAD
 **Note:** To remove an entry from the whitelist, click **X** next to the item, and click **SAVE**.
-=======
-
-**Note:** To remove an entry from the whitelist, click **X** next to the item, and click **SAVE**.
-
-![Edit Domain Whitelist](../.gitbook/assets/cla_edit_domain.png)
->>>>>>> 092d5b4b
 
 1. Click the **pencil** icon next to the whitelist that you want to edit:
 2. Click **ADD DOMAIN/EMAIL/GITHUB**, enter a **domain name**, **email address**, or **GitHub username** for the employees for whom you want to whitelist, respectively, and click **SAVE**. For example:
