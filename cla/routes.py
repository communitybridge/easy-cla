"""
The entry point for the CLA service. Lays out all routes and controller functions.
"""

import hug
import cla.hug_types
import cla.controllers.user
import cla.controllers.project
import cla.controllers.signing
import cla.controllers.signature
import cla.controllers.repository
import cla.controllers.company
import cla.controllers.repository_service
import cla.controllers.github
from cla.auth import token_authentication
from cla.user import cla_user
from cla.utils import get_supported_repository_providers, \
                      get_supported_document_content_types, \
                      get_session_middleware
from falcon import status, HTTP_403

#
# Middleware
#

# Session Middleware
hug.API('cla/routes').http.add_middleware(get_session_middleware())

# CORS Middleware
@hug.response_middleware()
def process_data(request, response, resource):
      response.set_header('Access-Control-Allow-Origin', cla.conf['ALLOW_ORIGIN'])
      response.set_header('Access-Control-Allow-Methods', 'GET, POST, PUT, DELETE, OPTIONS')
      response.set_header('Access-Control-Allow-Headers', 'Content-Type, Authorization')

#
# Custom 404.
#
@hug.not_found()
def not_found():
    """Custom 404 handler to hide the default hug behaviour of displaying all available routes."""
    return {'error': {'status': status.HTTP_NOT_FOUND,
                      'description': 'URL is invalid.'
                     }
           }

#
# Health check route.
#
@hug.get('/health', versions=1)
def get_health():
    """
    GET: /health

    Returns a basic health check on the CLA system.
    """
    return {'status': 'up'}

#
# User routes.
#
@hug.get('/user', requires=token_authentication, versions=1)
def get_users(user: cla_user):
    """
    GET: /user

    Returns all CLA users.
    """
    return cla.controllers.user.get_users()


@hug.get('/user/{user_id}', versions=1)
def get_user(user_id: hug.types.uuid):
    """
    GET: /user/{user_id}

    Returns the requested user data based on ID.
    """
    return cla.controllers.user.get_user(user_id=user_id)

<<<<<<< HEAD

@hug.get('/user/email/{user_email}', requires=token_authentication, versions=1)
def get_user_email(user_email: cla.hug_types.email, user: cla_user):
=======
@hug.get('/user/email/{user_email}', versions=1)
def get_user_email(user_email: cla.hug_types.email):
>>>>>>> c90c2986
    """
    GET: /user/email/{user_email}

    Returns the requested user data based on user email.
    """
    return cla.controllers.user.get_user(user_email=user_email)


@hug.get('/user/github/{user_github_id}', requires=token_authentication, versions=1)
def get_user_github(user_github_id: hug.types.number, user: cla_user):
    """
    GET: /user/github/{user_github_id}

    Returns the requested user data based on user GitHub ID.
    """
    return cla.controllers.user.get_user(user_github_id=user_github_id)


@hug.post('/user', requires=token_authentication, versions=1,
          examples=" - {'user_email': 'user@email.com', 'user_name': 'User Name', \
                   'user_company_id': '<org-id>', 'user_github_id': 12345)")
def post_user(user: cla_user, user_email: cla.hug_types.email, user_name=None,
              user_company_id=None, user_github_id=None):
    """
    POST: /user

    DATA: {'user_email': 'user@email.com', 'user_name': 'User Name',
           'user_company_id': '<org-id>', 'user_github_id': 12345}

    Returns the data of the newly created user.
    """
    return cla.controllers.user.create_user(user_email=user_email,
                                            user_name=user_name,
                                            user_company_id=user_company_id,
                                            user_github_id=user_github_id)


@hug.put('/user', requires=token_authentication, versions=1,
         examples=" - {'user_id': '<user-id>', 'user_github_id': 23456)")
def put_user(user: cla_user, user_id: hug.types.uuid, user_email=None, user_name=None,
             user_company_id=None, user_github_id=None):
    """
    PUT: /user

    DATA: {'user_id': '<user-id>', 'user_github_id': 23456}

    Supports all the same fields as the POST equivalent.

    Returns the data of the updated user.
    """
    return cla.controllers.user.update_user(user_id,
                                            user_email=user_email,
                                            user_name=user_name,
                                            user_company_id=user_company_id,
                                            user_github_id=user_github_id)


@hug.delete('/user/{user_id}', requires=token_authentication, versions=1)
def delete_user(user: cla_user, user_id: hug.types.uuid):
    """
    DELETE: /user/{user_id}

    Deletes the specified user.
    """
    return cla.controllers.user.delete_user(user_id)


@hug.get('/user/{user_id}/signatures', requires=token_authentication, versions=1)
def get_user_signatures(user: cla_user, user_id: hug.types.uuid):
    """
    GET: /user/{user_id}/signatures

    Returns a list of signatures associated with a user.
    """
    return cla.controllers.user.get_user_signatures(user_id)


@hug.get('/users/company/{user_company_id}', requires=token_authentication, versions=1)
def get_users_company(user: cla_user, user_company_id: hug.types.uuid):
    """
    GET: /users/company/{user_company_id}

    Returns a list of users associated with an company.
    """
    return cla.controllers.user.get_users_company(user_company_id)

<<<<<<< HEAD
@hug.post('/user/{user_id}/request-company-whitelist/{company_id}', requires=token_authentication, versions=1)
def request_company_whitelist(user: cla_user, user_id: hug.types.uuid, company_id: hug.types.uuid,
=======

@hug.post('/user/{user_id}/request-company-whitelist/{company_id}', versions=1)
def request_company_whitelist(user_id: hug.types.uuid, company_id: hug.types.uuid,
>>>>>>> c90c2986
                              user_email: cla.hug_types.email,message=None):
    """
    POST: /user/{user_id}/request-company-whitelist/{company_id}

    DATA: {'user_email': <email-selection>, 'message': 'custom message to manager'}

    Performs the necessary actions (ie: send email to manager) when the specified user requests to
    be added the the specified company's whitelist.
    """
    return cla.controllers.user.request_company_whitelist(user_id, company_id, user_email, message)

@hug.get('/user/{user_id}/active-signature', versions=1)
def get_user_active_signature(user_id: hug.types.uuid):
    """
    GET: /user/{user_id}/active-signature

    Returns all metadata associated with a user's active signature.

    {'user_id': <user-id>,
     'project_id': <project-id>,
     'repository_id': <repository-id>,
     'pull_request_id': <PR>,
     'return_url': <url-where-user-initiated-signature-from>'}

    Returns null if the user does not have an active signature.
    """
    return cla.controllers.user.get_active_signature(user_id)

@hug.get('/user/{user_id}/project/{project_id}/last-signature', versions=1)
def get_user_project_last_signature(user_id: hug.types.uuid, project_id: hug.types.uuid):
    """
    GET: /user/{user_id}/project/{project_id}/last-signature

    Returns the user's latest ICLA signature for the project specified.
    """
    return cla.controllers.user.get_user_project_last_signature(user_id, project_id)

@hug.get('/user/{user_id}/project/{project_id}/last-signature/{company_id}', versions=1)
def get_user_project_company_last_signature(user_id: hug.types.uuid,
                                            project_id: hug.types.uuid,
                                            company_id: hug.types.uuid):
    """
    GET: /user/{user_id}/project/{project_id}/last-signature/{company_id}

    Returns the user's latest employee signature for the project and company specified.
    """
    return cla.controllers.user.get_user_project_company_last_signature(user_id, project_id, company_id)

#
# Signature Routes.
#
@hug.get('/signature', requires=token_authentication, versions=1)
def get_signatures(user: cla_user):
    """
    GET: /signature

    Returns all CLA signatures.
    """
    return cla.controllers.signature.get_signatures()


@hug.get('/signature/{signature_id}', requires=token_authentication, versions=1)
def get_signature(user: cla_user, signature_id: hug.types.uuid):
    """
    GET: /signature/{signature_id}

    Returns the CLA signature requested by UUID.
    """
    return cla.controllers.signature.get_signature(signature_id)


@hug.post('/signature', requires=token_authentication, versions=1,
          examples=" - {'signature_type': 'cla', 'signature_signed': true, \
                        'signature_approved': true, 'signature_sign_url': 'http://sign.com/here', \
                        'signature_return_url': 'http://cla-system.com/signed', \
                        'signature_project_id': '<project-id>', \
                        'signature_reference_id': '<ref-id>', \
                        'signature_reference_type': 'individual'}")
def post_signature(user: cla_user, # pylint: disable=too-many-arguments
                   signature_project_id: hug.types.uuid,
                   signature_reference_id: hug.types.text,
                   signature_reference_type: hug.types.one_of(['company', 'user']),
                   signature_type: hug.types.one_of(['cla', 'dco']),
                   signature_signed: hug.types.smart_boolean,
                   signature_approved: hug.types.smart_boolean,
                   signature_return_url: cla.hug_types.url,
                   signature_sign_url: cla.hug_types.url,
                   signature_user_ccla_company_id=None):
    """
    POST: /signature

    DATA: {'signature_type': 'cla',
           'signature_signed': true,
           'signature_approved': true,
           'signature_sign_url': 'http://sign.com/here',
           'signature_return_url': 'http://cla-system.com/signed',
           'signature_project_id': '<project-id>',
           'signature_user_ccla_company_id': '<company-id>',
           'signature_reference_id': '<ref-id>',
           'signature_reference_type': 'individual'}

    signature_reference_type is either 'individual' or 'corporate', depending on the CLA type.
    signature_reference_id needs to reflect the user or company tied to this signature.

    Returns a CLA signatures that was created.
    """
    return cla.controllers.signature.create_signature(signature_project_id,
                                                      signature_reference_id,
                                                      signature_reference_type,
                                                      signature_type=signature_type,
                                                      signature_user_ccla_company_id=signature_user_ccla_company_id,
                                                      signature_signed=signature_signed,
                                                      signature_approved=signature_approved,
                                                      signature_return_url=signature_return_url,
                                                      signature_sign_url=signature_sign_url)


@hug.put('/signature', requires=token_authentication, versions=1,
         examples=" - {'signature_id': '01620259-d202-4350-8264-ef42a861922d', \
                       'signature_type': 'cla', 'signature_signed': true}")
def put_signature(user: cla_user, # pylint: disable=too-many-arguments
                  signature_id: hug.types.uuid,
                  signature_project_id=None,
                  signature_reference_id=None,
                  signature_reference_type=None,
                  signature_type=None,
                  signature_signed=None,
                  signature_approved=None,
                  signature_return_url=None,
                  signature_sign_url=None):
    """
    PUT: /signature

    DATA: {'signature_id': '<signature-id>',
           'signature_type': 'cla', 'signature_signed': true}

    Supports all the fields as the POST equivalent.

    Returns the CLA signature that was just updated.
    """
    return cla.controllers.signature.update_signature(
        signature_id,
        signature_project_id=signature_project_id,
        signature_reference_id=signature_reference_id,
        signature_reference_type=signature_reference_type,
        signature_type=signature_type,
        signature_signed=signature_signed,
        signature_approved=signature_approved,
        signature_return_url=signature_return_url,
        signature_sign_url=signature_sign_url)


@hug.delete('/signature/{signature_id}', requires=token_authentication, versions=1)
def delete_signature(user: cla_user, signature_id: hug.types.uuid):
    """
    DELETE: /signature/{signature_id}

    Deletes the specified signature.
    """
    return cla.controllers.signature.delete_signature(signature_id)


@hug.get('/signatures/user/{user_id}', requires=token_authentication, versions=1)
def get_signatures_user(user: cla_user, user_id: hug.types.uuid):
    """
    GET: /signatures/user/{user_id}

    Get all signatures for user specified.
    """
    return cla.controllers.signature.get_user_signatures(user_id)

@hug.get('/signatures/user/{user_id}/project/{project_id}', requires=token_authentication, versions=1)
def get_signatures_user_project(user: cla_user, user_id: hug.types.uuid, project_id: hug.types.uuid):
    """
    GET: /signatures/user/{user_id}/project/{project_id}

    Get all signatures for user, filtered by project_id specified.
    """
    return cla.controllers.signature.get_user_project_signatures(user_id, project_id)

@hug.get('/signatures/user/{user_id}/project/{project_id}/type/{signature_type}', requires=token_authentication, versions=1)
def get_signatures_user_project(user: cla_user,
                                user_id: hug.types.uuid,
                                project_id: hug.types.uuid,
                                signature_type: hug.types.one_of(['individual', 'employee'])):
    """
    GET: /signatures/user/{user_id}/project/{project_id}/type/[individual|corporate|employee]

    Get all signatures for user, filtered by project_id and signature type specified.
    """
    return cla.controllers.signature.get_user_project_signatures(user_id, project_id, signature_type)

@hug.get('/signatures/company/{company_id}', requires=token_authentication, versions=1)
def get_signatures_company(user: cla_user, company_id: hug.types.uuid):
    """
    GET: /signatures/company/{company_id}

    Get all signatures for company specified.
    """
    return cla.controllers.signature.get_company_signatures(company_id)


@hug.get('/signatures/project/{project_id}', requires=token_authentication, versions=1)
def get_signatures_project(user: cla_user, project_id: hug.types.uuid):
    """
    GET: /signatures/project/{project_id}

    Get all signatures for project specified.
    """
    return cla.controllers.signature.get_project_signatures(project_id)


#
# Repository Routes.
#
@hug.get('/repository', requires=token_authentication, versions=1)
def get_repositories(user: cla_user):
    """
    GET: /repository

    Returns all CLA repositories.
    """
    return cla.controllers.repository.get_repositories()


@hug.get('/repository/{repository_id}', requires=token_authentication, versions=1)
def get_repository(user: cla_user, repository_id: hug.types.text):
    """
    GET: /repository/{repository_id}

    Returns the CLA repository requested by UUID.
    """
    return cla.controllers.repository.get_repository(repository_id)


@hug.post('/repository', requires=token_authentication, versions=1,
          examples=" - {'repository_project_id': '<project-id>', \
                        'repository_external_id': 'repo1', \
                        'repository_name': 'Repo Name', \
                        'repository_type': 'github', \
                        'repository_url': 'http://url-to-repo.com'}")
def post_repository(user: cla_user, # pylint: disable=too-many-arguments
                    repository_project_id: hug.types.uuid,
                    repository_name: hug.types.text,
                    repository_type: hug.types.one_of(get_supported_repository_providers().keys()),
                    repository_url: cla.hug_types.url,
                    repository_external_id=None):
    """
    POST: /repository

    DATA: {'repository_project_id': '<project-id>',
           'repository_external_id': 'repo1',
           'repository_name': 'Repo Name',
           'repository_type': 'github',
           'repository_url': 'http://url-to-repo.com'}

    repository_external_id is the ID of the repository given by the repository service provider.
    It is used to redirect the user back to the appropriate location once signing is complete.

    Returns the CLA repository that was just created.
    """
    return cla.controllers.repository.create_repository(repository_project_id,
                                                        repository_name,
                                                        repository_type,
                                                        repository_url,
                                                        repository_external_id)


@hug.put('/repository', requires=token_authentication, versions=1,
         examples=" - {'repository_id': '<repo-id>', \
                       'repository_url': 'http://new-url-to-repository.com'}")
def put_repository(user: cla_user, # pylint: disable=too-many-arguments
                   repository_id: hug.types.text,
                   repository_project_id=None,
                   repository_name=None,
                   repository_type=None,
                   repository_url=None,
                   repository_external_id=None):
    """
    PUT: /repository

    DATA: {'repository_id': '<repo-id>',
           'repository_url': 'http://new-url-to-repository.com'}

    Returns the CLA repository that was just updated.
    """
    return cla.controllers.repository.update_repository(
        repository_id,
        repository_project_id=repository_project_id,
        repository_name=repository_name,
        repository_type=repository_type,
        repository_url=repository_url,
        repository_external_id=repository_external_id)


@hug.delete('/repository/{repository_id}', requires=token_authentication, versions=1)
def delete_repository(user: cla_user, repository_id: hug.types.text):
    """
    DELETE: /repository/{repository_id}

    Deletes the specified repository.
    """
    return cla.controllers.repository.delete_repository(repository_id)


#
# Company Routes.
#
@hug.get('/company', versions=1)
def get_companies():
    """
    GET: /company

    Returns all CLA companies.
    """
    return cla.controllers.company.get_companies()


@hug.get('/company/{company_id}', versions=1)
def get_company(company_id: hug.types.text):
    """
    GET: /company/{company_id}

    Returns the CLA company requested by UUID.
    """
    return cla.controllers.company.get_company(company_id)


@hug.post('/company', requires=token_authentication, versions=1,
          examples=" - {'company_name': 'Company Name', \
                        'company_whitelist': ['user@safe.org'], \
                        'company_whitelist_patterns': ['*@safe.org'], \
                        'company_manager_id': 'user-id'}")
def post_company(user: cla_user,
                 company_name: hug.types.text,
                 company_whitelist: hug.types.multiple,
                 company_whitelist_patterns: hug.types.multiple,
                 company_manager_id=None):
    """
    POST: /company

    DATA: {'company_name': 'Org Name',
           'company_whitelist': ['safe@email.org'],
           'company_whitelist': ['*@email.org'],
           'company_manager_id': <user-id>}

    Returns the CLA company that was just created.
    """
    return cla.controllers.company.create_company(
        company_name=company_name,
        company_whitelist=company_whitelist,
        company_whitelist_patterns=company_whitelist_patterns,
        company_manager_id=company_manager_id)


@hug.put('/company', requires=token_authentication, versions=1,
         examples=" - {'company_id': '<company-id>', \
                       'company_name': 'New Company Name'}")
def put_company(user: cla_user, # pylint: disable=too-many-arguments
                company_id: hug.types.uuid,
                company_name=None,
                company_whitelist=None,
                company_whitelist_patterns=None,
                company_manager_id=None):
    """
    PUT: /company

    DATA: {'company_id': '<company-id>',
           'company_name': 'New Company Name'}

    Returns the CLA company that was just updated.
    """
    return cla.controllers.company.update_company(
        company_id,
        company_name=company_name,
        company_whitelist=company_whitelist,
        company_whitelist_patterns=company_whitelist_patterns,
        company_manager_id=company_manager_id)


@hug.delete('/company/{company_id}', requires=token_authentication, versions=1)
def delete_company(user: cla_user, company_id: hug.types.text):
    """
    DELETE: /company/{company_id}

    Deletes the specified company.
    """
    return cla.controllers.company.delete_company(company_id)

<<<<<<< HEAD
@hug.put('/company/{company_id}/import/whitelist/csv', requires=token_authentication, versions=1)
=======

@hug.put('/company/{company_id}/import/whitelist/csv', versions=1)
>>>>>>> c90c2986
def put_company_whitelist_csv(body, company_id: hug.types.uuid):
    """
    PUT: /company/{company_id}/import/whitelist/csv

    Imports a CSV file of whitelisted user emails.
    Expects the first column to have a header in the first row and contain email addresses.
    """
    content = body.read().decode()
    return cla.controllers.company.update_company_whitelist_csv(content, company_id)


@hug.get('/companies/{manager_id}', version=1)
def get_manager_companies(manager_id: hug.types.uuid):
    """
    GET: /companies/{manager_id}

    Returns a list of companies a manager is associated with
    """
    return cla.controllers.company.get_manager_companies(manager_id)
#
# Project Routes.
#
@hug.get('/project', requires=token_authentication, versions=1)
def get_projects(user: cla_user):
    """
    GET: /project

    Returns all CLA projects.
    """
    projects = cla.controllers.project.get_projects()
    # For public endpoint, don't show the project_external_id.
    for project in projects:
        if 'project_external_id' in project:
            del project['project_external_id']
    return projects

@hug.get('/project/{project_id}', versions=1)
def get_project(project_id: hug.types.uuid):
    """
    GET: /project/{project_id}

    Returns the CLA project requested by ID.
    """
    project = cla.controllers.project.get_project(project_id)
    # For public endpoint, don't show the project_external_id.
    if 'project_external_id' in project:
        del project['project_external_id']
    return project

@hug.get('/project/external/{project_external_id}', requires=token_authentication, version=1)
def get_external_project(user: cla_user, project_external_id: hug.types.text):
    """
    GET: /project/external/{project_external_id}

    Returns the list of CLA projects marching the requested external ID.
    """
    return cla.controllers.project.get_projects_by_external_id(project_external_id)

@hug.post('/project', requires=token_authentication, versions=1,
          examples=" - {'project_name': 'Project Name'}")
def post_project(user: cla_user, project_external_id: hug.types.text, project_name: hug.types.text,
                 project_icla_enabled: hug.types.boolean, project_ccla_enabled: hug.types.boolean,
                 project_ccla_requires_icla_signature: hug.types.boolean):
    """
    POST: /project

    DATA: {'project_external_id': '<proj-external-id>', 'project_name': 'Project Name',
           'project_icla_enabled': True, 'project_ccla_enabled': True,
           'project_ccla_requires_icla_signature': True}

    Returns the CLA project that was just created.
    """
    return cla.controllers.project.create_project(project_external_id, project_name,
                                                  project_icla_enabled, project_ccla_enabled,
                                                  project_ccla_requires_icla_signature)


@hug.put('/project', requires=token_authentication, versions=1,
         examples=" - {'project_id': '<proj-id>', \
                       'project_name': 'New Project Name'}")
def put_project(user: cla_user, project_id: hug.types.uuid, project_name=None,
                project_icla_enabled=None, project_ccla_enabled=None,
                project_ccla_requires_icla_signature=None):
    """
    PUT: /project

    DATA: {'project_id': '<project-id>',
           'project_name': 'New Project Name'}

    Returns the CLA project that was just updated.
    """
    return cla.controllers.project.update_project(project_id, project_name=project_name,
                                                  project_icla_enabled=project_icla_enabled,
                                                  project_ccla_enabled=project_ccla_enabled,
                                                  project_ccla_requires_icla_signature=project_ccla_requires_icla_signature)


@hug.delete('/project/{project_id}', requires=token_authentication, versions=1)
def delete_project(user: cla_user, project_id: hug.types.uuid):
    """
    DELETE: /project/{project_id}

    Deletes the specified project.
    """
    return cla.controllers.project.delete_project(project_id)


@hug.get('/project/{project_id}/repositories', requires=token_authentication, versions=1)
def get_project_repositories(user: cla_user, project_id: hug.types.uuid):
    """
    GET: /project/{project_id}/repositories

    Gets the specified project's repositories.
    """
    return cla.controllers.project.get_project_repositories(project_id)

@hug.get('/project/{project_id}/organizations', requires=token_authentication, version=1)
def get_project_organizations(user: cla_user, project_id: hug.types.uuid):
    """
    GET: /project/{project_id}/organizations.

    Gets the specified project's tied GitHub organizations.
    """
    return cla.controllers.project.get_project_organizations(project_id)

@hug.get('/project/{project_id}/document/{document_type}', versions=1)
def get_project_document(project_id: hug.types.uuid,
                         document_type: hug.types.one_of(['individual', 'corporate'])):
    """
    GET: /project/{project_id}/document/{document_type}

    Fetch a project's signature document.
    """
    return cla.controllers.project.get_project_document(project_id, document_type)

@hug.get('/project/{project_id}/document/{document_type}/pdf', requires=token_authentication, version=1)
def get_project_document(response, user: cla_user, project_id: hug.types.uuid,
                         document_type: hug.types.one_of(['individual', 'corporate'])):
    """
    GET: /project/{project_id}/document/{document_type}/pdf

    Returns the PDF document matching the latest individual or corporate contract for that project.
    """
    response.set_header('Content-Type', 'application/pdf')
    return cla.controllers.project.get_project_document_raw(project_id, document_type)

@hug.get('/project/{project_id}/document/{document_type}/pdf/{document_major_version}/{document_minor_version}', requires=token_authentication, version=1)
def get_project_document(response, user: cla_user, project_id: hug.types.uuid,
                         document_type: hug.types.one_of(['individual', 'corporate']),
                         document_major_version: hug.types.number,
                         document_minor_version: hug.types.number):
    """
    GET: /project/{project_id}/document/{document_type}/pdf/{document_major_version}/{document_minor_version}

    Returns the PDF document version matching the individual or corporate contract for that project.
    """
    response.set_header('Content-Type', 'application/pdf')
    return cla.controllers.project.get_project_document_raw(project_id, document_type,
                                                            document_major_version=document_major_version,
                                                            document_minor_version=document_minor_version)

@hug.get('/project/{project_id}/companies', versions=1)
def get_project_companies(project_id: hug.types.uuid):
    """
    GET: /project/{project_id}/companies

    Fetch all the companies that are associated with a project through a CCLA.
    """
    return cla.controllers.project.get_project_companies(project_id)

@hug.post('/project/{project_id}/document/{document_type}', requires=token_authentication, versions=1,
          examples=" - {'document_name': 'doc_name.pdf', \
                        'document_content_type': 'url+pdf', \
                        'document_content': 'http://url.com/doc.pdf', \
                        'new_major_version': true}")
def post_project_document(user: cla_user,
                          project_id: hug.types.uuid,
                          document_type: hug.types.one_of(['individual', 'corporate']),
                          document_name: hug.types.text,
                          document_content_type: hug.types.one_of(get_supported_document_content_types()),
                          document_content: hug.types.text,
                          document_preamble=None,
                          document_legal_entity_name=None,
                          new_major_version=None):
    """
    POST: /project/{project_id}/document/{document_type}

    DATA: {'document_name': 'doc_name.pdf',
           'document_content_type': 'url+pdf',
           'document_content': 'http://url.com/doc.pdf',
           'document_preamble': 'Preamble here',
           'document_legal_entity_name': 'Legal entity name',
           'new_major_version': false}

    Creates a new CLA document for a specified project.

    Will create a new revision of the individual or corporate document. if new_major_version is set,
    the document will have a new major version and this will force users to re-sign.

    If document_content_type starts with 'storage+', the document_content is assumed to be base64
    encoded binary data that will be saved in the CLA system's configured storage service.
    """
    return cla.controllers.project.post_project_document(
        project_id=project_id,
        document_type=document_type,
        document_name=document_name,
        document_content_type=document_content_type,
        document_content=document_content,
        document_preamble=document_preamble,
        document_legal_entity_name=document_legal_entity_name,
        new_major_version=new_major_version)

@hug.post('/project/{project_id}/document/template/{document_type}', requires=token_authentication, versions=1,
          examples=" - {'document_name': 'doc_name.pdf', \
                        'document_preamble': 'Preamble here', \
                        'document_legal_entity_name': 'Legal entity name', \
                        'template_name': 'CNCFTemplate', \
                        'new_major_version': true}")
def post_project_document_template(user: cla_user,
                                   project_id: hug.types.uuid,
                                   document_type: hug.types.one_of(['individual', 'corporate']),
                                   document_name: hug.types.text,
                                   document_preamble: hug.types.text,
                                   document_legal_entity_name: hug.types.text,
                                   template_name: hug.types.one_of(['CNCFTemplate']),
                                   new_major_version=None):
    """
    POST: /project/{project_id}/document/template/{document_type}

    DATA: {'document_name': 'doc_name.pdf',
           'document_preamble': 'Preamble here',
           'document_legal_entity_name': 'Legal entity name',
           'template_name': 'CNCFTemplate',
           'new_major_version': false}

    Creates a new CLA document from a template for a specified project.

    Will create a new revision of the individual or corporate document. if new_major_version is set,
    the document will have a new major version and this will force users to re-sign.

    The document_content_type is assumed to be 'storage+pdf', which means the document content will
    be saved in the CLA system's configured storage service.
    """
    return cla.controllers.project.post_project_document_template(
        project_id=project_id,
        document_type=document_type,
        document_name=document_name,
        document_preamble=document_preamble,
        document_legal_entity_name=document_legal_entity_name,
        template_name=template_name,
        new_major_version=new_major_version)

@hug.delete('/project/{project_id}/document/{document_type}/{major_version}/{minor_version}', versions=1)
def delete_project_document(project_id: hug.types.uuid,
                            document_type: hug.types.one_of(['individual', 'corporate']),
                            major_version: hug.types.number,
                            minor_version: hug.types.number):
    """
    DELETE: /project/{project_id}/document/{document_type}/{revision}

    Delete a project's signature document by revision.
    """
    return cla.controllers.project.delete_project_document(project_id,
                                                           document_type,
                                                           major_version,
                                                           minor_version)


#
# Document Signing Routes.
#
@hug.post('/request-individual-signature', versions=1,
          examples=" - {'project_id': 'some-proj-id', \
                        'user_id': 'some-user-uuid'}")
def request_individual_signature(project_id: hug.types.uuid,
                                 user_id: hug.types.uuid,
                                 return_url=None):
    """
    POST: /request-individual-signature

    DATA: {'project_id': 'some-project-id',
           'user_id': 'some-user-id',
           'return_url': <optional>}

    Creates a new signature given project and user IDs. The user will be redirected to the
    return_url once signature is complete.

    Returns a dict of the format:

        {'user_id': <user_id>,
         'signature_id': <signature_id>,
         'project_id': <project_id>,
         'sign_url': <sign_url>}

    User should hit the provided URL to initiate the signing process through the
    signing service provider.
    """
    return cla.controllers.signing.request_individual_signature(project_id, user_id, return_url)

@hug.post('/request-corporate-signature', versions=1,
          examples=" - {'project_id': 'some-proj-id', \
                        'company_id': 'some-company-uuid'}")
def request_corporate_signature(project_id: hug.types.uuid,
                                company_id: hug.types.uuid,
                                return_url=None):
    """
    POST: /request-corporate-signature

    DATA: {'project_id': 'some-project-id',
           'company_id': 'some-company-id',
           'return_url': <optional>}

    Creates a new signature given project and company IDs. The manager will be redirected to the
    return_url once signature is complete.

    Returns a dict of the format:

        {'company_id': <user_id>,
         'signature_id': <signature_id>,
         'project_id': <project_id>,
         'sign_url': <sign_url>}

    Manager should hit the provided URL to initiate the signing process through the
    signing service provider.
    """
    return cla.controllers.signing.request_corporate_signature(project_id, company_id, return_url)

@hug.post('/request-employee-signature', versions=1)
def request_employee_signature(project_id: hug.types.uuid,
                               company_id: hug.types.uuid,
                               user_id: hug.types.uuid,
                               return_url=None):
    """
    POST: /request-employee-signature

    DATA: {'project_id': <project-id>,
           'company_id': <company-id>,
           'user_id': <user-id>,
           'return_url': <optional>}

    Creates a placeholder signature object that represents an employee of a company having confirmed
    that they indeed work for company X which already has a CCLA with the project. This does not
    require a full DocuSign signature process, which means the sign/callback URLs and document
    versions may not be populated or reliable.
    """
    return cla.controllers.signing.request_employee_signature(project_id, company_id, user_id, return_url)

@hug.post('/signed/individual/{installation_id}/{github_repository_id}/{change_request_id}', versions=1)
def post_individual_signed(body,
                           installation_id: hug.types.number,
                           github_repository_id: hug.types.number,
                           change_request_id: hug.types.number):
    """
    POST: /signed/individual/{installation_id}/{github_repository_id}/{change_request_id}

    TODO: Need to protect this endpoint somehow.

    Callback URL from signing service upon ICLA signature.
    """
    content = body.read()
    return cla.controllers.signing.post_individual_signed(content, installation_id, github_repository_id, change_request_id)

@hug.post('/signed/corporate/{project_id}/{company_id}', versions=1)
def post_corporate_signed(body,
                          project_id: hug.types.uuid,
                          company_id: hug.types.uuid):
    """
    POST: /signed/corporate/{project_id}/{company_id}

    TODO: Need to protect this endpoint somehow.

    Callback URL from signing service upon CCLA signature.
    """
    content = body.read()
    return cla.controllers.signing.post_corporate_signed(content, project_id, company_id)

@hug.get('/return-url/{signature_id}', versions=1)
def get_return_url(signature_id: hug.types.uuid, event=None):
    """
    GET: /return-url/{signature_id}

    The endpoint the user will be redirected to upon completing signature. Will utilize the
    signature's "signature_return_url" field to redirect the user to the appropriate location.

    Will also capture the signing service provider's return GET parameters, such as DocuSign's
    'event' flag that describes the redirect reason.
    """
    return cla.controllers.signing.return_url(signature_id, event)


#
# Repository Provider Routes.
#
@hug.get('/repository-provider/{provider}/sign/{installation_id}/{github_repository_id}/{change_request_id}', versions=1)
def sign_request(provider: hug.types.one_of(get_supported_repository_providers().keys()),
                 installation_id: hug.types.text,
                 github_repository_id: hug.types.text,
                 change_request_id: hug.types.text,
                 request):
    """
    GET: /repository-provider/{provider}/sign/{installation_id}/{repository_id}/{change_request_id}

    The endpoint that will initiate a CLA signature for the user.
    """
    return cla.controllers.repository_service.sign_request(provider,
                                                           installation_id,
                                                           github_repository_id,
                                                           change_request_id,
                                                           request)


@hug.get('/repository-provider/{provider}/icon.svg', versions=1,
         output=hug.output_format.svg_xml_image) # pylint: disable=no-member
def change_icon(provider: hug.types.one_of(get_supported_repository_providers().keys()),
                signed: hug.types.smart_boolean):
    """
    GET: /repository-provider/{provider}/icon.svg

    TODO: This should probably be cached and web-accessible outside of the CLA.

    Returns the CLA status image for the provider requested.
    """
    return cla.controllers.repository_service.change_icon(provider, signed)


@hug.get('/repository-provider/{provider}/oauth2_redirect', versions=1)
def oauth2_redirect(provider: hug.types.one_of(get_supported_repository_providers().keys()), # pylint: disable=too-many-arguments
                    state: hug.types.text,
                    code: hug.types.text,
                    repository_id: hug.types.text,
                    change_request_id: hug.types.text,
                    request=None):
    """
    GET: /repository-provider/{provider}/oauth2_redirect

    TODO: This has been deprecated in favor of GET:/github/installation for GitHub Apps.

    Handles the redirect from an OAuth2 provider when initiating a signature.
    """
    return cla.controllers.repository_service.oauth2_redirect(provider,
                                                              state,
                                                              code,
                                                              repository_id,
                                                              change_request_id,
                                                              request)


@hug.post('/repository-provider/{provider}/activity', versions=1)
def received_activity(body,
                      provider: hug.types.one_of(get_supported_repository_providers().keys())):
    """
    POST: /repository-provider/{provider}/activity

    TODO: Need to secure this endpoint somehow - maybe use GitHub's Webhook secret option.

    Acts upon a code repository provider's activity.
    """
    return cla.controllers.repository_service.received_activity(provider,
                                                                body)


#
# GitHub Routes.
#
@hug.get('/github/organizations', requires=token_authentication, versions=1)
def get_github_organizations(user: cla_user):
    """
    GET: /github/organizations

    Returns all CLA Github Organizations.
    """
    return cla.controllers.github.get_organizations()


@hug.get('/github/organizations/{organization_name}', requires=token_authentication, versions=1)
def get_github_organization(user: cla_user, organization_name: hug.types.text):
    """
    GET: /github/organizations/{organization_name}

    Returns the CLA Github Organization requested by Name.
    """
    return cla.controllers.github.get_organization(organization_name)


@hug.get('/github/organizations/{organization_name}/repositories', requires=token_authentication, versions=1)
def get_github_organization_repos(user: cla_user, organization_name: hug.types.text):
    """
    GET: /github/organizations/{organization_name}/repositories

    Returns a list of Repositories selected under this organization.
    """
    return cla.controllers.github.get_organization_repositories(organization_name)


@hug.post('/github/organizations', requires=token_authentication, versions=1,
          examples=" - {'organization_project_id': '<project-id>', \
                        'organization_name': 'org-name'}")
def post_github_organization(user: cla_user,
                             organization_project_id: hug.types.uuid, # pylint: disable=too-many-arguments
                             organization_name: hug.types.text,
                             organization_installation_id=None):
    """
    POST: /github/organizations

    DATA: {'organization_project_id': '<project-id>',
           'organization_name': 'org-name'}

    Returns the CLA GitHub Organization that was just created.
    """
    return cla.controllers.github.create_organization(organization_name,
                                                      organization_project_id,
                                                      organization_installation_id)


@hug.delete('/github/organizations/{organization_name}', requires=token_authentication, versions=1)
def delete_repository(user: cla_user, organization_name: hug.types.text):
    """
    DELETE: /github/organizations/{organization_name}

    Deletes the specified Github Organization.
    """
    return cla.controllers.github.delete_organization(organization_name)

@hug.get('/github/installation', versions=1)
def github_oauth2_callback(code, state, request):
    """
    GET: /github/installation

    TODO: Need to secure this endpoint - possibly with GitHub's Webhook secrets.

    GitHub will send the user to this endpoint when new OAuth2 handshake occurs.
    This needs to match the callback used when users install the app as well (below).
    """
    return cla.controllers.github.user_oauth2_callback(code, state, request)

@hug.post('/github/installation', versions=1)
def github_app_installation(body):
    """
    POST: /github/installation

    TODO: Need to secure this endpoint - possibly with GitHub's Webhook secret.

    GitHub will fire off this webhook when new installation of our CLA app occurs.
    """
    return cla.controllers.github.user_authorization_callback(body)


@hug.post('/github/activity', versions=1)
def github_app_activity(body, request, response):
    """
    POST: /github/activity

    TODO: Need to secure this endpoint with GitHub's Webhook secret.

    Acts upon any events triggered by our app installed in someone's organization.
    """
    # Verify that Webhook Signature is valid
    # if cla.controllers.github.webhook_secret_validation(request.headers.get('X-HUB-SIGNATURE'), request._wrap_stream()):
    return cla.controllers.github.activity(body)
    # else:
    #     response.status = HTTP_403
    #     return {'status': 'Not Authorized'}


@hug.post('/github/validate', versions=1)
def github_organization_validation(body):
    """
    POST: /github/validate

    TODO: Need to secure this endpoint with GitHub's Webhook secret.
    """
    return cla.controllers.github.validate_organization(body)


@hug.get('/github/check/namespace/{namespace}', versions=1)
def github_check_namespace(namespace):
    """
    GET: /github/check/namespace/{namespace}

    Returns True if the namespace provided is a valid GitHub account.
    """
    return cla.controllers.github.check_namespace(namespace)

@hug.get('/github/get/namespace/{namespace}', versions=1)
def github_get_namespace(namespace):
    """
    GET: /github/get/namespace/{namespace}

    Returns info on the GitHub account provided.
    """
    return cla.controllers.github.get_namespace(namespace)<|MERGE_RESOLUTION|>--- conflicted
+++ resolved
@@ -78,14 +78,8 @@
     """
     return cla.controllers.user.get_user(user_id=user_id)
 
-<<<<<<< HEAD
-
 @hug.get('/user/email/{user_email}', requires=token_authentication, versions=1)
 def get_user_email(user_email: cla.hug_types.email, user: cla_user):
-=======
-@hug.get('/user/email/{user_email}', versions=1)
-def get_user_email(user_email: cla.hug_types.email):
->>>>>>> c90c2986
     """
     GET: /user/email/{user_email}
 
@@ -172,15 +166,9 @@
     """
     return cla.controllers.user.get_users_company(user_company_id)
 
-<<<<<<< HEAD
 @hug.post('/user/{user_id}/request-company-whitelist/{company_id}', requires=token_authentication, versions=1)
 def request_company_whitelist(user: cla_user, user_id: hug.types.uuid, company_id: hug.types.uuid,
-=======
-
-@hug.post('/user/{user_id}/request-company-whitelist/{company_id}', versions=1)
-def request_company_whitelist(user_id: hug.types.uuid, company_id: hug.types.uuid,
->>>>>>> c90c2986
-                              user_email: cla.hug_types.email,message=None):
+                              user_email: cla.hug_types.email, message=None):
     """
     POST: /user/{user_id}/request-company-whitelist/{company_id}
 
@@ -569,13 +557,8 @@
     """
     return cla.controllers.company.delete_company(company_id)
 
-<<<<<<< HEAD
 @hug.put('/company/{company_id}/import/whitelist/csv', requires=token_authentication, versions=1)
-=======
-
-@hug.put('/company/{company_id}/import/whitelist/csv', versions=1)
->>>>>>> c90c2986
-def put_company_whitelist_csv(body, company_id: hug.types.uuid):
+def put_company_whitelist_csv(body, user: cla_user, company_id: hug.types.uuid):
     """
     PUT: /company/{company_id}/import/whitelist/csv
 
