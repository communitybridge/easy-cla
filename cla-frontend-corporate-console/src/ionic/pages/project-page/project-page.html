--- conflicted
+++ resolved
@@ -1,11 +1,7 @@
 <ion-header>
   <ion-toolbar>
     <button ion-button class="back-btn" (click)="back()">
-<<<<<<< HEAD
-        <ion-icon name="arrow-round-back"></ion-icon>
-=======
       <ion-icon name="arrow-round-back"></ion-icon>
->>>>>>> e3b809a8
     </button>
     <ion-title>{{ company.company_name }} Project Signatures</ion-title>
     <img class="navbar-logo" src="/assets/logo/cp_app_easycla.svg" alt="">
@@ -16,25 +12,15 @@
 <ion-content headerspacing>
   <div class="page-content">
 
-<<<<<<< HEAD
-
-    <ion-grid *ngIf="canEdit">
-=======
     <ion-grid>
->>>>>>> e3b809a8
       <ion-row justify-content-center>
         <ion-card>
           <ion-card-content>
             <ion-row>
               <ion-col col-12 col-md-3>
                 <h3>
-<<<<<<< HEAD
-                  Domain Whitelist
-                  <ion-icon class="clickable" name="md-create" item-right
-=======
                   Domain Approved List
                   <ion-icon *ngIf="canEdit" class="clickable" name="md-create" item-right
->>>>>>> e3b809a8
                     (click)="openWhitelistDomainModal()"></ion-icon>
                 </h3>
                 <div class="list-container">
@@ -47,13 +33,8 @@
               </ion-col>
               <ion-col col-12 col-md-3>
                 <h3>
-<<<<<<< HEAD
-                  Email Whitelist
-                  <ion-icon class="clickable" name="md-create" item-right
-=======
                   Email Approved List
                   <ion-icon *ngIf="canEdit" class="clickable" name="md-create" item-right
->>>>>>> e3b809a8
                     (click)="openWhitelistEmailModal()"></ion-icon>
                 </h3>
                 <div class="list-container">
@@ -66,13 +47,8 @@
               </ion-col>
               <ion-col col-12 col-md-3>
                 <h3>
-<<<<<<< HEAD
-                  GitHub Whitelist
-                  <ion-icon class="clickable" name="md-create" item-right
-=======
                   GitHub Approved List
                   <ion-icon *ngIf="canEdit" class="clickable" name="md-create" item-right
->>>>>>> e3b809a8
                     (click)="openWhitelistGithubModal()"></ion-icon>
                 </h3>
                 <div class="list-container">
@@ -85,13 +61,8 @@
               </ion-col>
               <ion-col col-12 col-md-3>
                 <h3>
-<<<<<<< HEAD
-                  GitHub Org Whitelist
-                  <ion-icon class="clickable" name="md-create" item-right
-=======
                   GitHub Org Approved List
                   <ion-icon *ngIf="canEdit" class="clickable" name="md-create" item-right
->>>>>>> e3b809a8
                     (click)="openWhitelistGithubOrgModal()"></ion-icon>
                 </h3>
                 <div class="list-container">
@@ -205,13 +176,8 @@
                     <div class="manager-details" *ngIf="manager.email">
                       <div class="manager-name">
                         <span>{{ manager.name}}</span>
-<<<<<<< HEAD
-                        <span *ngIf="managers.length > 1 && canEdit"
-                          (click)="deleteManagerConfirmation(manager)" class="delete-btn">Delete</span>
-=======
                         <span *ngIf="managers.length > 1 && canEdit" (click)="deleteManagerConfirmation(manager)"
                           class="delete-btn">Delete</span>
->>>>>>> e3b809a8
                       </div>
                       <h4>{{ manager.email }}</h4>
                     </div>
@@ -278,8 +244,4 @@
     </ion-grid>
   </div>
   <cla-footer></cla-footer>
-<<<<<<< HEAD
-</ion-content>
-=======
-</ion-content>
->>>>>>> e3b809a8
+</ion-content>