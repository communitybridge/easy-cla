// Copyright The Linux Foundation and each contributor to CommunityBridge.
// SPDX-License-Identifier: MIT

import { Component } from '@angular/core';
import { IonicPage, ModalController, NavController, NavParams } from 'ionic-angular';
import { ClaService } from '../../services/cla.service';
import { ClaCompanyModel } from '../../models/cla-company';
import { ClaUserModel } from '../../models/cla-user';
import { RolesService } from '../../services/roles.service';
import { Restricted } from '../../decorators/restricted';
import { ColumnMode, SelectionType, SortType } from '@swimlane/ngx-datatable';

@Restricted({
  roles: ['isAuthenticated']
})
@IonicPage({
  segment: 'company/:companyId'
})
@Component({
  selector: 'company-page',
  templateUrl: 'company-page.html'
})
export class CompanyPage {
  pendingRequests: any;
  companyId: string;
  company: ClaCompanyModel;
  manager: ClaUserModel;

  ColumnMode = ColumnMode;
  SelectionType = SelectionType;
  SortType = SortType;

  companySignatures: any[];
  projects: any[];
  loading: any;
  invites: any;

  data: any;
  columns: any[];
  rows: any[];
  allSignatures: any[];
  userEmail: string;

  constructor(
    public navCtrl: NavController,
    public navParams: NavParams,
    private claService: ClaService,
    public modalCtrl: ModalController,
    private rolesService: RolesService // for @Restricted
  ) {
    this.companyId = navParams.get('companyId');
    this.getDefaults();
  }

  getDefaults() {
    this.loading = {
      companySignatures: true,
      invites: true,
      projects: true
    };
    this.company = new ClaCompanyModel();
    this.pendingRequests = [];
    this.projects = [];
    this.userEmail = localStorage.getItem('user_email');

    this.data = {};
    this.columns = [
      { prop: 'ProjectName' },
      { prop: 'ProjectManagers' },
      { prop: 'Status' },
      { prop: 'PendingRequets' },
      { prop: 'WhiteList' }
    ];
  }

  ngOnInit() {
    this.getCompany();
    this.getCompanySignatures();
    this.getInvites();
  }

  getCompany() {
    this.claService.getCompany(this.companyId).subscribe((response) => {
      this.company = response;
      this.getUser(this.company.company_manager_id);
    });
  }

  getUser(userId) {
    this.claService.getUser(userId).subscribe((response) => {
      this.manager = response;
    });
  }

  getCompanySignatures() {
    //console.log('Loading company signatures...');
    this.loading.companySignatures = true;
    this.loading.projects = true;

    // Clear out our projects and table models
    this.projects = [];
    this.rows = [];

    this.claService.getCompanySignatures(this.companyId).subscribe(
      (response) => {
        if (response.resultCount > 0) {
          //console.log('Filtering Company signatures...');
          this.companySignatures = response.signatures.filter((signature) => signature.signatureSigned === true);
          //console.log('Filtered Company signatures: ' + this.companySignatures.length);
          //console.log('Loading projects...');
          for (let signature of this.companySignatures) {
            this.getProject(signature.projectID, signature.signatureACL);
          }
          this.loading.companySignatures = false;
          this.loading.projects = false;
        }
        this.loading.companySignatures = true;
        this.loading.projects = true;
      },
      (exception) => {
        this.loading.companySignatures = false;
        this.loading.projects = false;
      }
    );
  }

  getProject(projectId, signatureACL) {
    //console.log('Loading project: ' + projectId);
    this.claService.getProject(projectId).subscribe((response) => {
      //console.log('Loaded project: ');
      //console.log(response);
      this.projects.push(response);

      this.loading.projects = false;
      this.rows = this.mapProjects(this.projects, signatureACL);
    });
  }

  mapProjects(projects, signatureACL) {
<<<<<<< HEAD
    let pendingRequest = []
=======
>>>>>>> 221f3944
    let rows = [];
    for (let project of projects) {
      this.claService.getProjectWhitelistRequest(this.companyId, project.project_id).subscribe((res) => {
        let pendingRequest = [];
        if (res.list.length > 0) {
          pendingRequest = res.list.filter((r) => {
            return r.projectId === project.project_id
          })
        }
        rows.push({
          ProjectID: project.project_id,
          ProjectName: project.project_name,
          ProjectManagers: signatureACL,
          Status: this.getStatus(this.companySignatures),
          PendingRequests: pendingRequest.length,
        });
      })
    }
    return rows;
  }

  onSelect(projectId) {
    this.openProjectPage(projectId);
  }

  openProjectPage(projectId) {
    this.navCtrl.push('ProjectPage', {
      companyId: this.companyId,
      projectId: projectId
    });
  }

  viewCLAManager(managers, ProjectName) {
    let modal = this.modalCtrl.create('ViewCLAManagerModal', {
      managers,
      ProjectName
    });
    modal.onDidDismiss((data) => {
      console.log('ViewCLAManagerModal dismissed with data: ' + data);
      // A refresh of data anytime the modal is dismissed
      if (data) {
        // this.getUserByUserId();
      }
    });
    modal.present();

  }

  openCompanyModal() {
    let modal = this.modalCtrl.create('EditCompanyModal', {
      company: this.company
    });
    modal.onDidDismiss((data) => {
      // A refresh of data anytime the modal is dismissed
      this.getCompany();
    });
    modal.present();
  }

  openWhitelistEmailModal() {
    let modal = this.modalCtrl.create('WhitelistModal', {
      type: 'email',
      company: this.company
    });
    modal.onDidDismiss((data) => {
      // A refresh of data anytime the modal is dismissed
      this.getCompany();
    });
    modal.present();
  }

  openWhitelistDomainModal() {
    let modal = this.modalCtrl.create('WhitelistModal', {
      type: 'domain',
      company: this.company
    });
    modal.onDidDismiss((data) => {
      // A refresh of data anytime the modal is dismissed
      this.getCompany();
    });
    modal.present();
  }

  openProjectsCclaSelectModal() {
    let modal = this.modalCtrl.create('ProjectsCclaSelectModal', {
      company: this.company,
      companyId: this.companyId
    });
    modal.onDidDismiss((data) => {
      // A refresh of data anytime the modal is dismissed
      this.getCompany();
    });
    modal.present();
  }

  getInvites() {
    this.claService.getPendingInvites(this.companyId).subscribe((response) => {
      this.invites = response;
      if (this.invites.length > 0) {
        this.loading.invites = false;
      }
      else {
        this.loading.invites = true;
      }
    });
  }

  acceptCompanyInvite(invite) {
    let data = {
      inviteId: invite.inviteId,
      userLFID: invite.userLFID
    };
    this.claService.acceptCompanyInvite(this.companyId, data).subscribe((response) => {
      this.getInvites();
    });
  }

  declineCompanyInvite(invite) {
    let data = {
      inviteId: invite.inviteId,
      userLFID: invite.userLFID
    };
    this.claService.declineCompanyInvite(this.companyId, data).subscribe((response) => {
      this.getInvites();
    });
  }

  getStatus(signatures) {
    for (let i = 0; i < signatures.length; i++) {
      return (this.checkStatusOfSignature(signatures[i].signatureACL, this.userEmail))
    }
  }

  checkStatusOfSignature(signatureACL, userEmail) {
    for (let i = 0; i < signatureACL.length; i++) {
      if (signatureACL[i].lfEmail === userEmail) {
        return 'CLA Manager';
      }
    }

    for (let i = 0; i < this.invites.length; i++) {
      if (this.invites[i].userEmail === userEmail) {
        return 'Pending';
      }
    }

    return 'Request Access'
  }
}<|MERGE_RESOLUTION|>--- conflicted
+++ resolved
@@ -137,10 +137,7 @@
   }
 
   mapProjects(projects, signatureACL) {
-<<<<<<< HEAD
     let pendingRequest = []
-=======
->>>>>>> 221f3944
     let rows = [];
     for (let project of projects) {
       this.claService.getProjectWhitelistRequest(this.companyId, project.project_id).subscribe((res) => {
