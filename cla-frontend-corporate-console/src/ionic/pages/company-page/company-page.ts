// Copyright The Linux Foundation and each contributor to CommunityBridge.
// SPDX-License-Identifier: MIT

import { Component } from '@angular/core';
import { IonicPage, ModalController, NavController, NavParams } from 'ionic-angular';
import { ClaService } from '../../services/cla.service';
import { ClaCompanyModel } from '../../models/cla-company';
import { ClaUserModel } from '../../models/cla-user';
import { RolesService } from '../../services/roles.service';
import { Restricted } from '../../decorators/restricted';
import { ColumnMode, SelectionType, SortType } from '@swimlane/ngx-datatable';

@Restricted({
  roles: ['isAuthenticated']
})
@IonicPage({
  segment: 'company/:companyId'
})
@Component({
  selector: 'company-page',
  templateUrl: 'company-page.html'
})
export class CompanyPage {
  pendingRequests: any;
  companyId: string;
  company: ClaCompanyModel;
  manager: ClaUserModel;

  ColumnMode = ColumnMode;
  SelectionType = SelectionType;
  SortType = SortType;

  companySignatures: any[];
  projects: any[];
  loading: any;
  invites: any;

  data: any;
  columns: any[];
  rows: any[] = [];
  allSignatures: any[];
  userEmail: string;

  constructor(
    public navCtrl: NavController,
    public navParams: NavParams,
    private claService: ClaService,
    public modalCtrl: ModalController,
    private rolesService: RolesService // for @Restricted
  ) {
    this.companyId = navParams.get('companyId');
    this.getDefaults();
  }

  getDefaults() {
    this.loading = {
      companySignatures: true,
      invites: true,
      projects: true
    };
    this.company = new ClaCompanyModel();
    this.pendingRequests = [];
    this.userEmail = localStorage.getItem('user_email');

    this.data = {};
    this.columns = [
      { prop: 'ProjectName' },
      { prop: 'ProjectManagers' },
      { prop: 'Status' },
      { prop: 'PendingRequets' },
      { prop: 'Approved List' }
    ];
  }

  ngOnInit() {
    this.getCompany();
    this.getCompanySignatures();
    this.getInvites();
  }

  getCompany() {
    this.claService.getCompany(this.companyId).subscribe((response) => {
      this.company = response;
      this.getUser(this.company.company_manager_id);
    });
  }

  getUser(userId) {
    this.claService.getUser(userId).subscribe((response) => {
      this.manager = response;
    });
  }

  getCompanySignatures() {
    this.loading.companySignatures = true;
    this.loading.projects = true;

    this.claService.getCompanySignatures(this.companyId).subscribe(
      (response) => {
        this.loading.companySignatures = false;

        if (response.resultCount > 0) {
          this.companySignatures = response.signatures.filter((signature) => signature.signatureSigned === true);
          if (this.companySignatures.length <= 0) {
            this.loading.projects = false;
          }
          for (let signature of this.companySignatures) {
            this.getProject(signature);
          }
        } else {
          this.loading.projects = false;
        }
      },
      (exception) => {
        this.loading.companySignatures = false;
        this.loading.projects = false;
      }
    );
  }

  getProject(signature) {
    this.claService.getProject(signature.projectID).subscribe((response) => {
      this.mapProjects(response, signature.signatureACL);
    });
  }

  mapProjects(projectDetail, signatureACL) {
    if (projectDetail) {
      this.claService.getProjectWhitelistRequest(this.companyId, projectDetail.project_id).subscribe((res) => {
        let pendingRequest = [];
        this.loading.projects = false;
        if (res.list.length > 0) {
          pendingRequest = res.list.filter((r) => {
            return r.projectId === projectDetail.project_id
          })
        }
        this.rows.push({
          ProjectID: projectDetail.project_id,
          ProjectName: projectDetail.project_name,
          ProjectManagers: signatureACL,
          Status: this.getStatus(this.companySignatures),
          PendingRequests: pendingRequest.length,
        });
      })
    }
  }

  onSelect(projectId) {
    this.openProjectPage(projectId);
  }

  openProjectPage(projectId) {
    this.navCtrl.push('ProjectPage', {
      companyId: this.companyId,
      projectId: projectId
    });
  }

  viewCLAManager(row) {
    let modal = this.modalCtrl.create('ViewCLAManagerModal', {
      'managers': row.ProjectManagers,
      'ProjectName': row.ProjectName
<<<<<<< HEAD
    });
    modal.present();
  }

  openCompanyModal() {
    let modal = this.modalCtrl.create('EditCompanyModal', {
      company: this.company
    });
    modal.onDidDismiss((data) => {
      this.getCompany();
=======
>>>>>>> e3b809a8
    });
    modal.present();
  }

  openWhitelistEmailModal() {
    let modal = this.modalCtrl.create('WhitelistModal', {
      type: 'email',
      company: this.company
    });
    modal.onDidDismiss((data) => {
      // A refresh of data anytime the modal is dismissed
      this.getCompany();
    });
    modal.present();
  }

  openWhitelistDomainModal() {
    let modal = this.modalCtrl.create('WhitelistModal', {
      type: 'domain',
      company: this.company
    });
    modal.onDidDismiss((data) => {
      // A refresh of data anytime the modal is dismissed
      this.getCompany();
    });
    modal.present();
  }

  openProjectsCclaSelectModal() {
    let modal = this.modalCtrl.create('ProjectsCclaSelectModal', {
      company: this.company,
      companyId: this.companyId
    });
    modal.onDidDismiss((data) => {
      // A refresh of data anytime the modal is dismissed
      this.getCompany();
    });
    modal.present();
  }

  getInvites() {
    this.claService.getPendingInvites(this.companyId).subscribe((response) => {
      this.invites = response;
      this.loading.invites = false;
    });
  }

  acceptCompanyInvite(invite) {
    let data = {
      inviteId: invite.inviteId,
      userLFID: invite.userLFID
    };
    this.claService.acceptCompanyInvite(this.companyId, data).subscribe((response) => {
      this.getInvites();
    });
  }

  declineCompanyInvite(invite) {
    let data = {
      inviteId: invite.inviteId,
      userLFID: invite.userLFID
    };
    this.claService.declineCompanyInvite(this.companyId, data).subscribe((response) => {
      this.getInvites();
    });
  }

  getStatus(signatures) {
    for (let i = 0; i < signatures.length; i++) {
      return (this.checkStatusOfSignature(signatures[i].signatureACL, this.userEmail))
    }
  }

  checkStatusOfSignature(signatureACL, userEmail) {
    for (let i = 0; i < signatureACL.length; i++) {
      if (signatureACL[i].lfEmail === userEmail) {
        return 'CLA Manager';
      }
    }

    for (let i = 0; i < this.invites.length; i++) {
      if (this.invites[i].userEmail === userEmail) {
        return 'Pending';
      }
    }
    return 'Request Access'
  }
}<|MERGE_RESOLUTION|>--- conflicted
+++ resolved
@@ -160,19 +160,6 @@
     let modal = this.modalCtrl.create('ViewCLAManagerModal', {
       'managers': row.ProjectManagers,
       'ProjectName': row.ProjectName
-<<<<<<< HEAD
-    });
-    modal.present();
-  }
-
-  openCompanyModal() {
-    let modal = this.modalCtrl.create('EditCompanyModal', {
-      company: this.company
-    });
-    modal.onDidDismiss((data) => {
-      this.getCompany();
-=======
->>>>>>> e3b809a8
     });
     modal.present();
   }
