--- conflicted
+++ resolved
@@ -19,10 +19,6 @@
       margin-left: auto;
       margin-right: auto;
       margin-top: 3rem;
-<<<<<<< HEAD
-      border-top: 2px solid #4c79b6;
-=======
->>>>>>> 8c26270f
     }
   }
   .scroll-content {
@@ -39,13 +35,11 @@
   }
 
   .project-list {
-
     .item-inner {
       overflow: scroll;
       padding: 2rem;
     }
   }
-
 
   .company-dropdown-list {
     color: black;
