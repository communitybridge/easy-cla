// Copyright The Linux Foundation and each contributor to CommunityBridge.
// SPDX-License-Identifier: MIT

import { Component } from '@angular/core';
import { ViewController, IonicPage, NavParams } from 'ionic-angular';
import { FormBuilder } from '@angular/forms';
import { PlatformLocation } from '@angular/common';

@IonicPage({
  segment: 'view-cla-managers-modal'
})
@Component({
  selector: 'view-cla-managers-modal',
  templateUrl: 'view-cla-managers-modal.html'
})
export class ViewCLAManagerModal {
  managers: any;
  filteredManagers: any;
  ProjectName: string;

  constructor(
<<<<<<< HEAD
    public viewCtrl: ViewController,
    public navParams: NavParams,
    public formBuilder: FormBuilder,
    location: PlatformLocation,
=======
    private viewCtrl: ViewController,
    private navParams: NavParams,
    private formBuilder: FormBuilder,
    private location: PlatformLocation
>>>>>>> e3b809a8
  ) {
    this.getDefaults();
    this.location.onPopState(() => {
      this.viewCtrl.dismiss(false);
    });
  }

  getDefaults() {
    this.managers = this.navParams.get('managers');
    this.filteredManagers = this.managers;
    this.ProjectName = this.navParams.get('ProjectName');
  }

  trimCharacter(text, length) {
    if (text !== undefined) {
      return text.length > length ? text.substring(0, length) + '...' : text;
    }
  }

  dismiss(data = false) {
    this.viewCtrl.dismiss(data);
  }

  searchCLAManager(event) {
    const keyword = event.value.toLowerCase();
    this.filteredManagers = this.managers.filter((manager) => {
      return (manager.username.toLowerCase().indexOf(keyword) >= 0);
    });
  }
}<|MERGE_RESOLUTION|>--- conflicted
+++ resolved
@@ -19,17 +19,10 @@
   ProjectName: string;
 
   constructor(
-<<<<<<< HEAD
-    public viewCtrl: ViewController,
-    public navParams: NavParams,
-    public formBuilder: FormBuilder,
-    location: PlatformLocation,
-=======
     private viewCtrl: ViewController,
     private navParams: NavParams,
     private formBuilder: FormBuilder,
     private location: PlatformLocation
->>>>>>> e3b809a8
   ) {
     this.getDefaults();
     this.location.onPopState(() => {
