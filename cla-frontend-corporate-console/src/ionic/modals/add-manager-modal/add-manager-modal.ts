// Copyright The Linux Foundation and each contributor to CommunityBridge.
// SPDX-License-Identifier: MIT

import { Component } from '@angular/core';
import { ViewController, IonicPage, NavParams } from 'ionic-angular';
import { FormBuilder, FormGroup, Validators } from '@angular/forms';
import { ClaService } from '../../services/cla.service';
import { generalConstants } from '../../constant/general';

@IonicPage({
  segment: 'add-manager-modal'
})
@Component({
  selector: 'add-manager-modal',
  templateUrl: 'add-manager-modal.html'
})
export class AddManagerModal {
  form: FormGroup;
  submitAttempt: boolean = false;
  signatureId: string;
  managerLFID: string;
<<<<<<< HEAD
  showError: boolean;
=======
  linuxFoundationIdentityURL: string = generalConstants.linuxFoundationIdentityURL;
>>>>>>> 170f395e

  constructor(
    private viewCtrl: ViewController,
    private navParams: NavParams,
    private formBuilder: FormBuilder,
    private claService: ClaService
  ) {
    this.signatureId = this.navParams.get('signatureId');
    this.form = this.formBuilder.group({
      managerLFID: [this.managerLFID, Validators.compose([Validators.required])]
    });
  }

  submit() {
    if(/[~`!@#$%\^&*()+=\-\[\]\\';,/{}|\\":<>\?]/g.test(this.form.value.managerLFID)) {
      this.showError = true;
      return;
    }
    this.submitAttempt = true;
    this.addManager();
  }

  addManager() {
    this.claService.postCLAManager(this.signatureId, this.form.getRawValue()).subscribe(() => this.dismiss(true));
  }

  dismiss(data = false) {
    this.viewCtrl.dismiss(data);
  }

  clearError(event) {
    this.showError = false;
  }
}<|MERGE_RESOLUTION|>--- conflicted
+++ resolved
@@ -19,11 +19,8 @@
   submitAttempt: boolean = false;
   signatureId: string;
   managerLFID: string;
-<<<<<<< HEAD
   showError: boolean;
-=======
   linuxFoundationIdentityURL: string = generalConstants.linuxFoundationIdentityURL;
->>>>>>> 170f395e
 
   constructor(
     private viewCtrl: ViewController,
