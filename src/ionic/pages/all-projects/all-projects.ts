--- conflicted
+++ resolved
@@ -8,13 +8,8 @@
 import { RolesService } from '../../services/roles.service';
 
 @IonicPage({
-<<<<<<< HEAD
-  segment: 'projects',
-  name: 'AllProjectsPage',
-=======
   name: 'AllProjectsPage',
   segment: 'projects',
->>>>>>> 5d5c4e29
 })
 @Component({
   selector: 'all-projects',
