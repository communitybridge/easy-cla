import { Injectable } from '@angular/core';
import { Observable } from 'rxjs/Observable';
import { KeycloakService } from './keycloak/keycloak.service';

@Injectable()
export class RolesService {

  public userRoleDefaults: any;
  private userRoles: any;
  private getDataObserver: any;
  public getData: any;
  private rolesFetched: boolean;

  constructor (
    private keycloak: KeycloakService,
  ) {
    this.rolesFetched = false;
    this.userRoleDefaults = {
      isUser: false,
      isProgramManager: false,
      isProgramManagerAdmin: false,
      isAdmin: false,
      isStaffInc: false,
    };
    this.getDataObserver = null;
    this.getData = Observable.create(observer => {
        this.getDataObserver = observer;
    });
  }

  //////////////////////////////////////////////////////////////////////////////

  /**
  * This service should ONLY contain methods for user roles
  **/

  //////////////////////////////////////////////////////////////////////////////
  //////////////////////////////////////////////////////////////////////////////

  isInArray(roles, role) {
    for(let i=0; i<roles.length; i++) {
      if (roles[i].toLowerCase() === role.toLowerCase()) {
        return true;
      }
    }
    return false;
  }

  getUserRoles() {
    if (this.rolesFetched) {
      this.getDataObserver.next(this.userRoles);
    } else {
      this.keycloak.getTokenParsed().then((tokenParsed) => {
        if (tokenParsed) {
<<<<<<< HEAD
          console.log(tokenParsed);
          let isUser = this.isInArray(tokenParsed.realm_access.roles, 'PMC_USER');
=======
          let isUser = this.isInArray(tokenParsed.realm_access.roles, 'PMC_LOGIN');
>>>>>>> 111be262
          let isProgramManager = this.isInArray(tokenParsed.realm_access.roles, 'PROGRAM_MANAGER');
          let isProgramManagerAdmin = this.isInArray(tokenParsed.realm_access.roles, 'PMC_PROGRAM_MANAGER_ADMIN');
          let isAdmin = this.isInArray(tokenParsed.realm_access.roles, 'STAFF_SUPER_ADMIN');
          let isStaffInc = this.isInArray(tokenParsed.realm_access.roles, 'STAFF_STAFF_INC');
          this.userRoles = {
            isUser: isUser,
            isProgramManager: isProgramManager,
            isProgramManagerAdmin: isProgramManagerAdmin,
            isAdmin: isAdmin,
            isStaffInc: isStaffInc
          };
          this.rolesFetched = true;
          this.getDataObserver.next(this.userRoles);
        }
      });
    }
  }

  //////////////////////////////////////////////////////////////////////////////

}<|MERGE_RESOLUTION|>--- conflicted
+++ resolved
@@ -52,12 +52,7 @@
     } else {
       this.keycloak.getTokenParsed().then((tokenParsed) => {
         if (tokenParsed) {
-<<<<<<< HEAD
-          console.log(tokenParsed);
-          let isUser = this.isInArray(tokenParsed.realm_access.roles, 'PMC_USER');
-=======
           let isUser = this.isInArray(tokenParsed.realm_access.roles, 'PMC_LOGIN');
->>>>>>> 111be262
           let isProgramManager = this.isInArray(tokenParsed.realm_access.roles, 'PROGRAM_MANAGER');
           let isProgramManagerAdmin = this.isInArray(tokenParsed.realm_access.roles, 'PMC_PROGRAM_MANAGER_ADMIN');
           let isAdmin = this.isInArray(tokenParsed.realm_access.roles, 'STAFF_SUPER_ADMIN');
