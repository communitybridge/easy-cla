import { Input, Component, ElementRef, ViewChild, AfterViewChecked } from '@angular/core';
import { ViewController, NavController } from 'ionic-angular';
import { RolesService } from '../../services/roles.service';

@Component({
  selector: 'project-navigation',
  templateUrl: 'project-navigation.html',
})
export class ProjectNavigationComponent implements AfterViewChecked {

  userRoles: any;
  navItems: any;

  scrollChange: number;

  prevMaxScrollOffset = 0;

  @Input('context')
  private context: string;

  @Input('projectId')
  private projectId: any;

  @ViewChild('scrollArea') scrollArea: ElementRef;
  @ViewChild('scrollLeft') scrollLeft: ElementRef;
  @ViewChild('scrollRight') scrollRight: ElementRef;

  constructor (
    private navCtrl: NavController,
    private rolesService: RolesService,
    private viewCtrl: ViewController,
  ) {
    this.context;
    this.scrollChange = 40;
    this.getDefaults();
  }

  getDefaults() {
    this.userRoles = this.rolesService.userRoleDefaults;
    this.generateNavItems();
  }

  ngOnInit() {
    this.scrollArea.nativeElement.onscroll = (function() {
      this.checkScroll();
    }).bind(this);

    this.rolesService.getData.subscribe((userRoles) => {
      this.userRoles = userRoles;
      this.generateNavItems();
    });
    this.rolesService.getUserRoles();
  }


  ngOnDestroy() {
    // remove scroll listener
  }

  ngAfterViewChecked() {
    let scrollElement = this.scrollArea.nativeElement;
    let maxScrollOffset = scrollElement.scrollWidth - scrollElement.clientWidth;
    if (maxScrollOffset === this.prevMaxScrollOffset) {
    } else {
      this.prevMaxScrollOffset = maxScrollOffset;
      this.checkScroll();
    }
  }

  checkScroll() {
    let scrollElement = this.scrollArea.nativeElement;
    let scrollOffset = scrollElement.scrollLeft;
    if (scrollOffset <= 0) {
      this.scrollLeft.nativeElement.classList.add("disabled");
    } else {
      this.scrollLeft.nativeElement.classList.remove("disabled");
    }
    let maxScrollOffset = scrollElement.scrollWidth - scrollElement.clientWidth;
    if (scrollOffset >= maxScrollOffset) {
      this.scrollRight.nativeElement.classList.add("disabled");
    } else {
      this.scrollRight.nativeElement.classList.remove("disabled");
    }
  }

  navAction(item) {
    this.openPage(item);
  }

  scrollTowardsEnd() {
    this.scrollArea.nativeElement.scrollLeft += this.scrollChange;
  }

  scrollTowardsStart() {
    this.scrollArea.nativeElement.scrollLeft -= this.scrollChange;
  }

  openPage(item) {
    let index = this.navCtrl.indexOf(this.viewCtrl);
    if (index === 0) {
      this.navCtrl.setRoot(item.page, {
        projectId: this.projectId
      });
    } else {
      this.navCtrl.push(item.page, {
        projectId: this.projectId,
      },
      {
        animate: false,
      }).then(() => {
        this.navCtrl.remove(index);
      });
    }
  }

  generateNavItems() {
    this.navItems = [
      {
        label: "Project",
        page: "ProjectPage",
        access: true,
      },
      {
        label: "Sub-Projects",
        page: "",
        access: this.userRoles.isAdmin,
      },
      {
        label: "Members",
        page: "ProjectMembersPage",
        access: this.userRoles.isAdmin,
      },
      {
        label: "Collaboration",
        page: "",
        access: this.userRoles.isAdmin,
      },
      {
        label: "Analytics",
        page: "ProjectAnalyticsPage",
<<<<<<< HEAD
        access: true,
=======
        access: false,
>>>>>>> c76bf97b
      },
      {
        label: "Marketing",
        page: "",
        access: this.userRoles.isAdmin,
      },
      {
        label: "Sales",
        page: "",
        access: this.userRoles.isAdmin,
      },
      {
        label: "Financials",
        page: "",
        access: this.userRoles.isAdmin,
      },
      {
        label: "Files",
        page: "ProjectFilesPage",
        access: this.userRoles.isAdmin,
      },
      {
        label: "CLA",
        page: "ProjectClaPage",
        access: this.userRoles.isAdmin,
      },
    ];
  }

}<|MERGE_RESOLUTION|>--- conflicted
+++ resolved
@@ -138,11 +138,7 @@
       {
         label: "Analytics",
         page: "ProjectAnalyticsPage",
-<<<<<<< HEAD
-        access: true,
-=======
         access: false,
->>>>>>> c76bf97b
       },
       {
         label: "Marketing",
