--- conflicted
+++ resolved
@@ -22,7 +22,15 @@
                 .map((res) => res.json());
   }
 
-<<<<<<< HEAD
+  editProject(editProject) {
+    let headers = new Headers({ 'Content-Type': 'application/json' });
+    let body = new FormData();
+    body.append('project_name', editProject.project_name);
+    // body.append('project_type', newProject.project_type);
+    return this.http.post('/edit_project', body, headers)
+                .map((res) => res.json());
+  }
+
   /*
     Projects:
     Resources to expose and manipulate details of projects
@@ -42,16 +50,6 @@
     Projects - Members:
     Resources for getting details about project members
    */
-=======
-  editProject(editProject) {
-    let headers = new Headers({ 'Content-Type': 'application/json' });
-    let body = new FormData();
-    body.append('project_name', editProject.project_name);
-    // body.append('project_type', newProject.project_type);
-    return this.http.post('/edit_project', body, headers)
-                .map((res) => res.json());
-  }
->>>>>>> 21b2352f
 
   getProjectMembers(projectId) {
     return this.http.get(this.baseUrl + '/projects/' + projectId + '/members')
