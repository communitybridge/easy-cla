import { Component } from '@angular/core';
import { NavController, ModalController, NavParams, IonicPage } from 'ionic-angular';
<<<<<<< HEAD
import { CincoService } from '../../app/services/cinco.service';
=======
import { CincoService } from '../../services/cinco.service';
import { SortService } from '../../services/sort.service';
>>>>>>> 90883af8
import { ProjectModel } from '../../models/project-model';

@IonicPage({
  segment: 'project/:projectId'
})
@Component({
  selector: 'project',
  templateUrl: 'project.html',
  providers: [CincoService]
})
export class ProjectPage {
  selectedProject: any;
  projectId: string;

  project = new ProjectModel();

  membersCount: number;
<<<<<<< HEAD
  tab = 'membership';
  repoPage = 'reposHome';
=======
  loading: any;
  sort: any;
>>>>>>> 90883af8

  constructor(
    public navCtrl: NavController,
    public navParams: NavParams,
    private cincoService: CincoService,
    private sortService: SortService,
    public modalCtrl: ModalController,
  ) {
    this.selectedProject = navParams.get('project');
    this.projectId = navParams.get('projectId');
    this.getDefaults();
  }

  ngOnInit() {
    this.getProject(this.projectId);
  }

  getProject(projectId) {
    let getMembers = true;
    this.cincoService.getProject(projectId, getMembers).subscribe(response => {
      if(response) {
        this.project.id = response.id;
        this.project.name = response.name;
        this.project.description = response.description;
        this.project.managers = response.managers;
        this.project.status = response.status;
        this.project.category = response.category;
        this.project.sector = response.sector;
        this.project.url = response.url;
        this.project.startDate = response.startDate;
        this.project.logoRef = response.logoRef;
        this.project.agreementRef = response.agreementRef;
        this.project.mailingListType = response.mailingListType;
        this.project.emailAliasType = response.emailAliasType;
        this.project.address = response.address;
        this.project.members = response.members;
        this.membersCount = this.project.members.length;
        this.loading.project = false;
      }
    });
  }

  memberSelected(event, memberId) {
    this.navCtrl.push('MemberPage', {
      projectId: this.projectId,
      memberId: memberId,
    });
  }

  viewProjectDetails(projectId){
    this.navCtrl.push('ProjectDetailsPage', {
      projectId: projectId
    });
  }

  openProjectUserManagementModal() {
    let modal = this.modalCtrl.create('ProjectUserManagementModal', {
      projectId: this.projectId,
      projectName: this.project.name,
    });
    modal.present();
  }

  openAssetManagementModal() {
    let modal = this.modalCtrl.create('AssetManagementModal', {
      projectId: this.projectId,
    });
    modal.present();
  }

  getDefaults() {
    this.loading = {
      project: true,
    };
    this.project = {
      id: "",
      name: "Project",
      description: "Description",
      managers: "",
      members: [],
      status: "",
      category: "",
      sector: "",
      url: "",
      startDate: "",
      logoRef: "",
      agreementRef: "",
      mailingListType: "",
      emailAliasType: "",
      address: {
        address: {
          administrativeArea: "",
          country: "",
          localityName: "",
          postalCode: "",
          thoroughfare: ""
        },
        type: ""
      }
    };
    this.sort = {
      alert: {
        arrayProp: 'alert',
        sortType: 'text',
        sort: null,
      },
      company: {
        arrayProp: 'org.name',
        sortType: 'text',
        sort: null,
      },
      product: {
        arrayProp: 'product',
        sortType: 'text',
        sort: null,
      },
      status: {
        arrayProp: 'invoices[0].status',
        sortType: 'text',
        sort: null,
      },
      dues: {
        arrayProp: 'annualDues',
        sortType: 'number',
        sort: null,
      },
      renewal: {
        arrayProp: 'renewalDate',
        sortType: 'date',
        sort: null,
      },
    };
  }

  sortMembers(prop) {
    this.sortService.toggleSort(
      this.sort,
      prop,
      this.project.members,
    );
  }

}<|MERGE_RESOLUTION|>--- conflicted
+++ resolved
@@ -1,11 +1,7 @@
 import { Component } from '@angular/core';
 import { NavController, ModalController, NavParams, IonicPage } from 'ionic-angular';
-<<<<<<< HEAD
-import { CincoService } from '../../app/services/cinco.service';
-=======
 import { CincoService } from '../../services/cinco.service';
 import { SortService } from '../../services/sort.service';
->>>>>>> 90883af8
 import { ProjectModel } from '../../models/project-model';
 
 @IonicPage({
@@ -23,13 +19,10 @@
   project = new ProjectModel();
 
   membersCount: number;
-<<<<<<< HEAD
+  loading: any;
+  sort: any;
   tab = 'membership';
   repoPage = 'reposHome';
-=======
-  loading: any;
-  sort: any;
->>>>>>> 90883af8
 
   constructor(
     public navCtrl: NavController,
