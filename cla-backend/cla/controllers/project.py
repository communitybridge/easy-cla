"""
Controller related to project operations.
"""

import uuid
import urllib
import io
import cla
import cla.resources.contract_templates
from cla.auth import AuthUser, admin_list
from cla.utils import get_project_instance, get_document_instance, get_signature_instance, \
                      get_company_instance, get_pdf_service, get_github_organization_instance
from cla.models import DoesNotExist
from cla.models.dynamo_models import Signature, Project, Company, UserPermissions, Repository, \
                                     GitHubOrg
from falcon import HTTPForbidden
from cla.controllers.github_application import GitHubInstallation

def check_user_authorization(auth_user: AuthUser, sfid):
    # Check if user has permissions on this project
    user_permissions = UserPermissions()
    try: 
        user_permissions.load(auth_user.username)
    except DoesNotExist as err:
        return {'valid': False, 'errors': {'errors': {'user does not exist': str(err)}}}

    user_permissions_json = user_permissions.to_dict()

    authorized_projects = user_permissions_json.get('projects')
    if sfid not in authorized_projects:
        return {'valid': False, 'errors': {'errors': {'user is not authorized for this Salesforce ID.': str(sfid)}}}

    return {'valid': True}

def get_projects():
    """
    Returns a list of projects in the CLA system.

    :return: List of projects in dict format.
    :rtype: [dict]
    """
    return [project.to_dict() for project in get_project_instance().all()]

def project_acl_verify(username, project_obj):
    if username in project_obj.get_project_acl():
        return True

    raise HTTPForbidden('Unauthorized',
        'Provided Token credentials does not have sufficient permissions to access resource')

def get_project(project_id, user_id=None):
    """
    Returns the CLA project requested by ID.

    :param project_id: The project's ID.
    :type project_id: string
    :return: dict representation of the project object.
    :rtype: dict
    """
    project = get_project_instance()
    try:
        project.load(project_id=str(project_id))
    except DoesNotExist as err:
        return {'errors': {'project_id': str(err)}}
    return project.to_dict()


def get_unsigned_projects_for_company(company_id):
    """
    Returns a list of projects that the company has not signed a CCLA for. 

    :param company_id: The company's ID.
    :type company_id: string
    :return: dict representation of the projects object.
    :rtype: [dict]
    """
    # Verify company is valid
    company = Company()
    try:
        company.load(company_id)
    except DoesNotExist as err:
        return {'errors': {'company_id': str(err)}}

    # get project ids that the company has signed the CCLAs for. 
    signature = Signature()
    signed_project_ids = signature.get_projects_by_company_signed(company_id)
    # from all projects, retrieve projects that are not in the signed project ids
    unsigned_projects = [project.to_dict() for project in Project().all() if project.get_project_id() not in signed_project_ids]
    return unsigned_projects
    

def get_projects_by_external_id(project_external_id, username):
    """
    Returns the CLA projects requested by External ID.

    :param project_external_id: The project's External ID.
    :type project_external_id: string
    :return: dict representation of the project object.
    :rtype: dict
    """
    try:
        p_instance = get_project_instance()
        projects = p_instance.get_projects_by_external_id(str(project_external_id), username)
    except DoesNotExist as err:
        return {'errors': {'project_external_id': str(err)}}
    return [project.to_dict() for project in projects]


def create_project(project_external_id, project_name, project_icla_enabled, project_ccla_enabled,
                   project_ccla_requires_icla_signature, project_acl_username):
    """
    Creates a project and returns the newly created project in dict format.

    :param project_external_id: The project's external ID.
    :type project_external_id: string
    :param project_name: The project's name.
    :type project_name: string
    :param project_icla_enabled: Whether or not the project supports ICLAs.
    :type project_icla_enabled: bool
    :param project_ccla_enabled: Whether or not the project supports CCLAs.
    :type project_ccla_enabled: bool
    :param project_ccla_requires_icla_signature: Whether or not the project requires ICLA with CCLA.
    :type project_ccla_requires_icla_signature: bool
    :return: dict representation of the project object.
    :rtype: dict
    """
    project = get_project_instance()
    project.set_project_id(str(uuid.uuid4()))
    project.set_project_external_id(str(project_external_id))
    project.set_project_name(project_name)
    project.set_project_icla_enabled(project_icla_enabled)
    project.set_project_ccla_enabled(project_ccla_enabled)
    project.set_project_ccla_requires_icla_signature(project_ccla_requires_icla_signature)
    project.set_project_acl(project_acl_username)
    project.save()

    return project.to_dict()


def update_project(project_id, project_name=None, project_icla_enabled=None,
                   project_ccla_enabled=None, project_ccla_requires_icla_signature=None, username=None):
    """
    Updates a project and returns the newly updated project in dict format.
    A value of None means the field should not be updated.

    :param project_id: ID of the project to update.
    :type project_id: string
    :param project_name: New project name.
    :type project_name: string | None
    :param project_icla_enabled: Whether or not the project supports ICLAs.
    :type project_icla_enabled: bool | None
    :param project_ccla_enabled: Whether or not the project supports CCLAs.
    :type project_ccla_enabled: bool | None
    :param project_ccla_requires_icla_signature: Whether or not the project requires ICLA with CCLA.
    :type project_ccla_requires_icla_signature: bool | None
    :return: dict representation of the project object.
    :rtype: dict
    """
    project = get_project_instance()
    try:
        project.load(str(project_id))
    except DoesNotExist as err:
        return {'errors': {'project_id': str(err)}}
    project_acl_verify(username, project)
    if project_name is not None:
        project.set_project_name(project_name)
    if project_icla_enabled is not None:
        project.set_project_icla_enabled(project_icla_enabled)
    if project_ccla_enabled is not None:
        project.set_project_ccla_enabled(project_ccla_enabled)
    if project_ccla_requires_icla_signature is not None:
        project.set_project_ccla_requires_icla_signature(project_ccla_requires_icla_signature)
    project.save()
    return project.to_dict()


def delete_project(project_id, username=None):
    """
    Deletes an project based on ID.

    :TODO: Need to also delete the documents saved with the storage provider.

    :param project_id: The ID of the project.
    :type project_id: string
    """
    project = get_project_instance()
    try:
        project.load(str(project_id))
    except DoesNotExist as err:
        return {'errors': {'project_id': str(err)}}
    project_acl_verify(username, project)
    project.delete()
    return {'success': True}
<<<<<<< HEAD
=======
  
>>>>>>> 9f35fa98


def get_project_companies(project_id):
    """
    Get a project's associated companies (via CCLA link).

    :param project_id: The ID of the project.
    :type project_id: string
    """
    project = get_project_instance()
    try:
        project.load(str(project_id))
    except DoesNotExist as err:
        return {'errors': {'project_id': str(err)}}
    # Get all reference_ids of signatures that match project_id AND are of reference type 'company'.
    # Return all the companies matching those reference_ids.
    signature = get_signature_instance()
    signatures = signature.get_signatures_by_project(str(project_id),
                                                     signature_signed=True,
                                                     signature_approved=True,
                                                     signature_reference_type='company')
    company_ids = list(set([signature.get_signature_reference_id() for signature in signatures]))
    company = get_company_instance()
    return [comp.to_dict() for comp in company.all(company_ids)]

def _get_project_document(project_id, document_type, major_version=None, minor_version=None):
    """
    See documentation for get_project_document().
    """
    project = get_project_instance()
    try:
        project.load(str(project_id))
    except DoesNotExist as err:
        return {'errors': {'project_id': str(err)}}
    if document_type == 'individual':
        try:
            document = project.get_project_individual_document(major_version, minor_version)
        except DoesNotExist as err:
            return {'errors': {'document': str(err)}}
    else:
        try:
            document = project.get_project_corporate_document(major_version, minor_version)
        except DoesNotExist as err:
            return {'errors': {'document': str(err)}}
    return document

def get_project_document(project_id, document_type, major_version=None, minor_version=None):
    """
    Returns the specified project's document based on type (ICLA or CCLA) and version.

    :param project_id: The ID of the project to fetch the document from.
    :type project_id: string
    :param document_type: The type of document (individual or corporate).
    :type document_type: string
    :param major_version: The major version number.
    :type major_version: integer
    :param minor_version: The minor version number.
    :type minor_version: integer
    """
    document = _get_project_document(project_id, document_type, major_version, minor_version=None)
    if isinstance(document, dict):
        return document
    return document.to_dict()

def get_project_document_raw(project_id, document_type, document_major_version=None, document_minor_version=None):
    """
    Same as get_project_document() except that it returns the raw PDF document instead.
    """
    document = _get_project_document(project_id, document_type, document_major_version, document_minor_version)
    if isinstance(document, dict):
        return document
    content_type = document.get_document_content_type()
    if content_type.startswith('url+'):
        pdf_url = document.get_document_content()
        pdf = urllib.request.urlopen(pdf_url)
    else:
        content = document.get_document_content()
        pdf = io.BytesIO(content)
    return pdf

def post_project_document(project_id,
                          document_type,
                          document_name,
                          document_content_type,
                          document_content,
                          document_preamble,
                          document_legal_entity_name,
                          new_major_version=None,
                          username=None):
    """
    Will create a new document for the project specified.

    :param project_id: The ID of the project to add this document to.
    :type project_id: string
    :param document_type: The type of document (individual or corporate).
    :type document_type: string
    :param document_name: The name of this new document.
    :type document_name: string
    :param document_content_type: The content type of this document ('pdf', 'url+pdf',
        'storage+pdf', etc).
    :type document_content_type: string
    :param document_content: The content of the document (or URL to content if content type
        starts with 'url+'.
    :type document_content: string or binary data
    :param document_preamble: The document preamble.
    :type document_preamble: string
    :param document_legal_entity_name: The legal entity name on the document.
    :type document_legal_entity_name: string
    :param new_major_version: Whether or not to bump up the major version.
    :type new_major_version: boolean
    """
    project = get_project_instance()
    try:
        project.load(str(project_id))
    except DoesNotExist as err:
        return {'errors': {'project_id': str(err)}}
    project_acl_verify(username, project)
    document = get_document_instance()
    document.set_document_name(document_name)
    document.set_document_content_type(document_content_type)
    document.set_document_content(document_content)
    document.set_document_preamble(document_preamble)
    document.set_document_legal_entity_name(document_legal_entity_name)
    if document_type == 'individual':
        major, minor = cla.utils.get_last_version(project.get_project_individual_documents())
        if new_major_version:
            document.set_document_major_version(major + 1)
            document.set_document_minor_version(0)
        else:
            if major == 0:
                major = 1
            document.set_document_major_version(major)
            document.set_document_minor_version(minor + 1)
        project.add_project_individual_document(document)
    else:
        major, minor = cla.utils.get_last_version(project.get_project_corporate_documents())
        if new_major_version:
            document.set_document_major_version(major + 1)
            document.set_document_minor_version(0)
        else:
            if major == 0:
                major = 1
            document.set_document_major_version(major)
            document.set_document_minor_version(minor + 1)
        project.add_project_corporate_document(document)
    project.save()
    return project.to_dict()

def post_project_document_template(project_id,
                                   document_type,
                                   document_name,
                                   document_preamble,
                                   document_legal_entity_name,
                                   template_name,
                                   new_major_version=None,
                                   username=None):
    """
    Will create a new document for the project specified, using the existing template.

    :param project_id: The ID of the project to add this document to.
    :type project_id: string
    :param document_type: The type of document (individual or corporate).
    :type document_type: string
    :param document_name: The name of this new document.
    :type document_name: string
    :param document_preamble: The document preamble.
    :type document_preamble: string
    :param document_legal_entity_name: The legal entity name on the document.
    :type document_legal_entity_name: string
    :param template_name: The name of the template object to use.
    :type template_name: string
    :param new_major_version: Whether or not to bump up the major version.
    :type new_major_version: boolean
    """
    project = get_project_instance()
    try:
        project.load(str(project_id))
    except DoesNotExist as err:
        return {'errors': {'project_id': str(err)}}
    project_acl_verify(username, project)
    document = get_document_instance()
    document.set_document_name(document_name)
    document.set_document_preamble(document_preamble)
    document.set_document_legal_entity_name(document_legal_entity_name)
    if document_type == 'individual':
        major, minor = cla.utils.get_last_version(project.get_project_individual_documents())
        if new_major_version:
            document.set_document_major_version(major + 1)
            document.set_document_minor_version(0)
        else:
            document.set_document_minor_version(minor + 1)
        project.add_project_individual_document(document)
    else:
        major, minor = cla.utils.get_last_version(project.get_project_corporate_documents())
        if new_major_version:
            document.set_document_major_version(major + 1)
            document.set_document_minor_version(0)
        else:
            document.set_document_minor_version(minor + 1)
        project.add_project_corporate_document(document)
    # Need to take the template, inject the preamble and legal entity name, and add the tabs.
    tmplt = getattr(cla.resources.contract_templates, template_name)
    template = tmplt(document_type=document_type.capitalize(),
                     major_version=document.get_document_major_version(),
                     minor_version=document.get_document_minor_version())
    content = template.get_html_contract(document_legal_entity_name, document_preamble)
    pdf_generator = get_pdf_service()
    pdf_content = pdf_generator.generate(content)
    document.set_document_content_type('storage+pdf')
    document.set_document_content(pdf_content, b64_encoded=False)
    document.set_raw_document_tabs(template.get_tabs())
    project.save()
    return project.to_dict()

def delete_project_document(project_id, document_type, major_version, minor_version, username=None):
    """
    Deletes the document from the specified project.

    :param project_id: The ID of the project in question.
    :type project_id: string
    :param document_type: The type of document to remove (individual or corporate).
    :type document_type: string
    :param major_version: The document major version number to remove.
    :type major_version: integer
    :param minor_version: The document minor version number to remove.
    :type minor_version: integer
    """
    project = get_project_instance()
    try:
        project.load(str(project_id))
    except DoesNotExist as err:
        return {'errors': {'project_id': str(err)}}
    project_acl_verify(username, project)
    document = cla.utils.get_project_document(project, document_type, major_version, minor_version)
    if document is None:
        return {'errors': {'document': 'Document version not found'}}
    if document_type == 'individual':
        project.remove_project_individual_document(document)
    else:
        project.remove_project_corporate_document(document)
    project.save()
    return {'success': True}

def add_permission(auth_user: AuthUser, username: str, project_sfdc_id: str):
    if auth_user.username not in admin_list:
        return {'error': 'unauthorized'}

    cla.log.info('project ({}) added for user ({}) by {}'.format(project_sfdc_id, username, auth_user.username))

    user_permission = UserPermissions()
    try:
        user_permission.load(username)
    except Exception as err:
        print('user not found. creating new user: {}'.format(err))
        # create new user
        user_permission = UserPermissions(username=username)

    user_permission.add_project(project_sfdc_id)
    user_permission.save()

def remove_permission(auth_user: AuthUser, username: str, project_sfdc_id: str):
    if auth_user.username not in admin_list:
        return {'error': 'unauthorized'}

    cla.log.info('project ({}) removed for ({}) by {}'.format(project_sfdc_id, username, auth_user.username))

    user_permission = UserPermissions()
    try:
        user_permission.load(username)
    except Exception as err:
        print('Unable to update user permission: {}'.format(err))
        return {'error': err}

    user_permission.remove_project(project_sfdc_id)
    user_permission.save()

def get_project_repositories(auth_user: AuthUser, project_id):
    """
    Get a project's repositories.

    :param project_id: The ID of the project.
    :type project_id: string
    """
<<<<<<< HEAD
    # Load Project
    project = Project()
    try:
        project.load(project_id=str(project_id))
    except DoesNotExist as err:
        return {'valid': False, 'errors': {'errors': {'project_id': str(err)}}}
    
    # Get SFDC project identifier
    sfid = project.get_project_external_id()

    # Validate user is authorized for this project
    can_access = check_user_authorization(auth_user, sfid)
    if not can_access['valid']:
=======

    # Validate user is authorized for this project
    can_access = check_user_authorization(auth_user, project_id)
    if can_access['valid']:
      project = can_access['project']
    else:
>>>>>>> 9f35fa98
      return can_access['errors']

    # Obtain repositories
    repositories = project.get_project_repositories()
    return [repository.to_dict() for repository in repositories]

<<<<<<< HEAD
def get_project_repositories_group_by_organization(auth_user: AuthUser, project_id):
=======
def get_project_repositories_by_org(auth_user: AuthUser, project_id):
>>>>>>> 9f35fa98
    """
    Get a project's repositories.

    :param project_id: The ID of the project.
    :type project_id: string
    """
<<<<<<< HEAD
    # Load Project
    project = Project()
    try:
        project.load(project_id=str(project_id))
    except DoesNotExist as err:
        return {'valid': False, 'errors': {'errors': {'project_id': str(err)}}}
    
    # Get SFDC project identifier
    sfid = project.get_project_external_id()

    # Validate user is authorized for this project
    can_access = check_user_authorization(auth_user, sfid)
    if not can_access['valid']:
=======

    # Validate user is authorized for this project
    can_access = check_user_authorization(auth_user, project_id)
    if can_access['valid']:
      project = can_access['project']
    else:
>>>>>>> 9f35fa98
      return can_access['errors']

    # Obtain repositories
    repositories = project.get_project_repositories()
    repositories = [repository.to_dict() for repository in repositories]

    # Group them by organization
    organizations_dict = {}
    for repository in repositories:
        org_name = repository['repository_organization_name']
        if org_name in organizations_dict:
            organizations_dict[org_name].append(repository)
        else:
            organizations_dict[org_name] = [repository]
    
<<<<<<< HEAD
    organizations = []
    for key, value in organizations_dict.items():
=======
    organizations = {}
    for key, value in organizations_dict.iteritems():
>>>>>>> 9f35fa98
        organizations.append({'name': key, 'repositories': value})

    return organizations
    

def get_project_configuration_orgs_and_repos(auth_user: AuthUser, project_id):
    # Load Project
    project = Project()
    try:
        project.load(project_id=str(project_id))
    except DoesNotExist as err:
        return {'valid': False, 'errors': {'errors': {'project_id': str(err)}}}
    
    # Get SFDC project identifier
    sfid = project.get_project_external_id()

    # Validate user is authorized for this project
    can_access = check_user_authorization(auth_user, sfid)
    if not can_access['valid']:
      return can_access['errors']

    # Obtain information for this project
    orgs_and_repos = get_github_repositories_by_org(project)
    repositories = get_sfdc_project_repositories(project)
    return {
        'orgs_and_repos': orgs_and_repos,
        'repositories': repositories
    }

def get_github_repositories_by_org(project):
    """
    Gets organization with the project_id specified and all its repositories from Github API

    :param project: The Project object
    :type project: Project
    :return: [] of organizations and its repositories
    [{
        'organization_name': ..
        ...
        'repositories': [{
            'repository_github_id': ''
            'repository_name': ''
            'repository_type': ''
            'repository_url': ''
        }]
    }]
    :rtype: array
    """

    organization_dicts = []
    # Get all organizations connected to this project
    github_organizations = GitHubOrg().get_organization_by_sfid(project.get_project_external_id())
    # Iterate over each organization
    for github_organization in github_organizations:
        installation_id = github_organization.get_organization_installation_id()
        # Verify installation_id exist
        if installation_id is not None:
            installation = GitHubInstallation(installation_id)
            # Prepare organization in dict 
            organization_dict = github_organization.to_dict()
            organization_dict['repositories'] = []
            # Get repositories from Github API
            github_repos = installation.repos
            if github_repos is not None:
                for repo in github_repos:
                    # Convert repository entities from lib to a dict.
                    repo_dict = {
                        'repository_github_id': repo.id, 
                        'repository_name': repo.full_name, 
                        'repository_type': 'github', 
                        'repository_url': repo.html_url
                    }
                    # Add repository to organization repositories list
                    organization_dict['repositories'].append(repo_dict)
            # Add organization dict to list
            organization_dicts.append(organization_dict)
    return organization_dicts

def get_sfdc_project_repositories(project):
    """
    Gets all SFDC repositories and divide them for current contract group and other contract groups
    :param project: The Project object
    :type project: Project
    :return: array of all sfdc project repositories
    :rtype: dict
    """

    # Get all SFDC Project repositories
    sfdc_id = project.get_project_external_id()
    all_project_repositories = Repository().get_repository_by_sfdc_id(sfdc_id)
    return [repo.to_dict() for repo in all_project_repositories]<|MERGE_RESOLUTION|>--- conflicted
+++ resolved
@@ -191,10 +191,6 @@
     project_acl_verify(username, project)
     project.delete()
     return {'success': True}
-<<<<<<< HEAD
-=======
-  
->>>>>>> 9f35fa98
 
 
 def get_project_companies(project_id):
@@ -478,7 +474,7 @@
     :param project_id: The ID of the project.
     :type project_id: string
     """
-<<<<<<< HEAD
+    
     # Load Project
     project = Project()
     try:
@@ -492,32 +488,20 @@
     # Validate user is authorized for this project
     can_access = check_user_authorization(auth_user, sfid)
     if not can_access['valid']:
-=======
-
-    # Validate user is authorized for this project
-    can_access = check_user_authorization(auth_user, project_id)
-    if can_access['valid']:
-      project = can_access['project']
-    else:
->>>>>>> 9f35fa98
       return can_access['errors']
 
     # Obtain repositories
     repositories = project.get_project_repositories()
     return [repository.to_dict() for repository in repositories]
 
-<<<<<<< HEAD
 def get_project_repositories_group_by_organization(auth_user: AuthUser, project_id):
-=======
-def get_project_repositories_by_org(auth_user: AuthUser, project_id):
->>>>>>> 9f35fa98
     """
     Get a project's repositories.
 
     :param project_id: The ID of the project.
     :type project_id: string
     """
-<<<<<<< HEAD
+    
     # Load Project
     project = Project()
     try:
@@ -531,14 +515,6 @@
     # Validate user is authorized for this project
     can_access = check_user_authorization(auth_user, sfid)
     if not can_access['valid']:
-=======
-
-    # Validate user is authorized for this project
-    can_access = check_user_authorization(auth_user, project_id)
-    if can_access['valid']:
-      project = can_access['project']
-    else:
->>>>>>> 9f35fa98
       return can_access['errors']
 
     # Obtain repositories
@@ -554,13 +530,8 @@
         else:
             organizations_dict[org_name] = [repository]
     
-<<<<<<< HEAD
     organizations = []
     for key, value in organizations_dict.items():
-=======
-    organizations = {}
-    for key, value in organizations_dict.iteritems():
->>>>>>> 9f35fa98
         organizations.append({'name': key, 'repositories': value})
 
     return organizations
