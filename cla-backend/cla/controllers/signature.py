--- conflicted
+++ resolved
@@ -96,10 +96,7 @@
             document = project.get_project_corporate_document()
         except DoesNotExist as err:
             return {'errors': {'signature_project_id': str(err)}}
-<<<<<<< HEAD
-=======
-
->>>>>>> 15924b54
+
     signature.set_signature_document_minor_version(document.get_document_minor_version())
     signature.set_signature_document_major_version(document.get_document_major_version())
     signature.set_signature_reference_id(str(signature_reference_id))
@@ -312,8 +309,6 @@
 
     return [signature.to_dict() for signature in signatures]
 
-<<<<<<< HEAD
-=======
 def get_company_signatures_by_acl(username, company_id):
     """
     Get all signatures for company filtered by it's acl
@@ -343,7 +338,6 @@
 
     return signatures_dict
 
->>>>>>> 15924b54
 def get_project_signatures(project_id):
     """
     Get all signatures for project.
