"""
Easily perform signing workflows using DocuSign signing service with pydocusign.
"""

import io
import os
import uuid
import urllib.request
import xml.etree.ElementTree as ET
import pydocusign
from cla.controllers.lf_group import LFGroup
import json
from pydocusign.exceptions import DocuSignException
import cla
from cla.models import signing_service_interface, DoesNotExist
from cla.models.dynamo_models import Signature, GitHubOrg, User, Project, Company

root_url = os.environ.get('DOCUSIGN_ROOT_URL', '')
username = os.environ.get('DOCUSIGN_USERNAME', '')
password = os.environ.get('DOCUSIGN_PASSWORD', '')
integrator_key = os.environ.get('DOCUSIGN_INTEGRATOR_KEY', '')

class DocuSign(signing_service_interface.SigningService):
    """
    CLA signing service backed by DocuSign.
    """
    TAGS = {'envelope_id': '{http://www.docusign.net/API/3.0}EnvelopeID',
            'type': '{http://www.docusign.net/API/3.0}Type',
            'email': '{http://www.docusign.net/API/3.0}Email',
            'user_name': '{http://www.docusign.net/API/3.0}UserName',
            'routing_order': '{http://www.docusign.net/API/3.0}RoutingOrder',
            'sent': '{http://www.docusign.net/API/3.0}Sent',
            'decline_reason': '{http://www.docusign.net/API/3.0}DeclineReason',
            'status': '{http://www.docusign.net/API/3.0}Status',
            'recipient_ip_address': '{http://www.docusign.net/API/3.0}RecipientIPAddress',
            'client_user_id': '{http://www.docusign.net/API/3.0}ClientUserId',
            'custom_fields': '{http://www.docusign.net/API/3.0}CustomFields',
            'tab_statuses': '{http://www.docusign.net/API/3.0}TabStatuses',
            'account_status': '{http://www.docusign.net/API/3.0}AccountStatus',
            'recipient_id': '{http://www.docusign.net/API/3.0}RecipientId',
            'recipient_statuses': '{http://www.docusign.net/API/3.0}RecipientStatuses',
            'recipient_status': '{http://www.docusign.net/API/3.0}RecipientStatus'}

    def __init__(self):
        self.client = None

    def initialize(self, config):
        self.client = pydocusign.DocuSignClient(root_url=root_url,
                                                username=username,
                                                password=password,
                                                integrator_key=integrator_key)

    def request_individual_signature(self, project_id, user_id, return_url=None):
        cla.log.info('Creating new signature for user %s on project %s', user_id, project_id)

        # Ensure this is a valid user
        user_id = str(user_id)
        try:
            user = User()
            user.load(user_id)
        except DoesNotExist as err:
            cla.log.warning('User ID not found when trying to request a signature: %s',
                            user_id)
            return {'errors': {'user_id': str(err)}}

        # Ensure the project exists
        try:
            project = Project()
            project.load(project_id)
        except DoesNotExist as err:
            cla.log.error('Project ID not found when trying to request a signature: %s',
                        project_id)
            return {'errors': {'project_id': str(err)}}

        # Check for active signature object with this project. If the user has
        # signed the most recent major version, they do not need to sign again.
        latest_signature = user.get_latest_signature(user, str(project_id))
        last_document = project.get_latest_individual_document()
        if latest_signature is not None and \
           last_document.get_document_major_version() == latest_signature.get_signature_document_major_version():
            cla.log.info('User already has a signatures with this project: %s', \
                         latest_signature.get_signature_id())
            return {'user_id': user_id,
                    'project_id': project_id,
                    'signature_id': latest_signature.get_signature_id(),
                    'sign_url': latest_signature.get_signature_sign_url()}

        # Generate signature callback url
        signature_metadata = cla.utils.get_active_signature_metadata(user_id)
        callback_url = cla.utils.get_individual_signature_callback_url(user_id, signature_metadata)
        cla.log.info('Setting callback_url: %s', callback_url)

        # Get signature return URL
        if return_url is None:
            return_url = cla.utils.get_active_signature_return_url(user_id, signature_metadata)
            cla.log.info('Setting signature return_url to %s', return_url)
        if return_url is None:
            return {'user_id': str(user_id),
                    'project_id': str(project_id),
                    'signature_id': None,
                    'sign_url': None,
                    'error': 'No active signature found for user - cannot generate return_url without knowing where the user came from'}

        # Get latest document
        try:
            document = project.get_latest_individual_document()
        except DoesNotExist as err:
            return {'errors': {'project_id': str(err)}}
<<<<<<< HEAD

        # Create new Signature object
        signature = Signature(signature_id=str(uuid.uuid4()),
                                signature_project_id=project_id,
                                signature_document_minor_version=document.get_document_minor_version(),
                                signature_document_major_version=document.get_document_major_version(),
                                signature_reference_id=user_id,
                                signature_reference_type='user',
                                signature_type='cla',
                                signature_signed=False,
                                signature_approved=True,
                                signature_return_url=return_url,
                                signature_callback_url=callback_url)

        # Populate sign url
=======
        signature.set_signature_document_major_version(document.get_document_major_version())
        signature.set_signature_document_minor_version(document.get_document_minor_version())
        signature.set_signature_signed(False)
        signature.set_signature_approved(True)
        signature.set_signature_type('cla')
        signature.set_signature_reference_id(user_id)
        signature.set_signature_reference_type('user')
        cla.log.info('Setting signature return_url to %s', return_url)
        signature.set_signature_return_url(return_url)
        signature.set_signature_return_url_type("Github")
        self.populate_sign_url(signature, callback_url)
        signature.save()
        return {'user_id': str(user_id),
                'project_id': project_id,
                'signature_id': signature.get_signature_id(),
                'sign_url': signature.get_signature_sign_url()}


    def request_individual_signature_gerrit(self, project_id, user_id, return_url=None):
        # User is creating a signature request from Gerrit 
        cla.log.info('Creating new Gerrit signature for user %s on project %s', user_id, project_id)
        signature = cla.utils.get_signature_instance()
        signature.set_signature_id(str(uuid.uuid4()))
        try:
            project = cla.utils.get_project_instance()
            project.load(project_id)
        except DoesNotExist as err:
            cla.log.error('Project ID not found when trying to request a signature: %s',
                        project_id)
            return {'errors': {'project_id': str(err)}}
        signature.set_signature_project_id(project_id)
        callback_url = cla.utils.get_individual_signature_callback_url_gerrit(user_id)
        gerrit = cla.utils.get_gerrit_instance() 
        try:
            gerrit = gerrit.get_gerrit_by_project_id(project_id)
        except DoesNotExist as err:
            return {'errors': {'Gerrit Instance does not exist for the given project ID. ': str(err)}}

        try:
            document = project.get_project_individual_document()
        except DoesNotExist as err:
            return {'errors': {'project_id': str(err)}}
        signature.set_signature_document_major_version(document.get_document_major_version())
        signature.set_signature_document_minor_version(document.get_document_minor_version())
        signature.set_signature_signed(False)
        signature.set_signature_approved(True)
        signature.set_signature_type('cla')
        signature.set_signature_reference_id(user_id)
        signature.set_signature_reference_type('user')
        signature.set_signature_return_url_type("Gerrit")
        signature.set_signature_gerrit_reference_id(gerrit.get_gerrit_id())
>>>>>>> 4b8eb7fb
        self.populate_sign_url(signature, callback_url)

        # Save signature
        signature.save()

        return {'user_id': str(user_id),
                'project_id': project_id,
                'signature_id': signature.get_signature_id(),
                'sign_url': signature.get_signature_sign_url()}

    def request_employee_signature(self, project_id, company_id, user_id, return_url=None):

        # Ensure the project exists
        project = Project()
        try:
            project.load(str(project_id))
        except DoesNotExist as err:
            return {'errors': {'project_id': str(err)}}

        # Ensure the company exists
        company = Company()
        try:
            company.load(str(company_id))
        except DoesNotExist as err:
            return {'errors': {'company_id': str(err)}}

        # Ensure the user exists
        user = User()
        try:
            user.load(str(user_id))
        except DoesNotExist as err:
            return {'errors': {'user_id': str(err)}}

        # Ensure the company actually has a CCLA with this project.
        existing_signatures = Signature().get_signatures_by_project(
            project_id,
            signature_reference_type='company',
            signature_reference_id=company.get_company_id()
        )
        if len(existing_signatures) < 1:
            return {'errors': {'missing_ccla': 'Company does not have CCLA with this project'}}

        # Ensure user hasn't already signed this signature.
        existing_signatures = Signature().get_signatures_by_project(
            project_id,
            signature_reference_type='user',
            signature_reference_id=user_id,
            signature_user_ccla_company_id=company_id
        )
        if len(existing_signatures) > 0:
            cla.log.info('Employee signature already exists for this project')
            return existing_signatures[0].to_dict()

        # Ensure user is whitelisted for this company.
        if not user.is_whitelisted(company):
            return {'errors': {'company_whitelist':
                            'No user email whitelisted for this company'}}

        # Assume this company is the user's employer.
        user.set_user_company_id(str(company_id))
        user.save()

        # Requires us to know where the user came from.
        signature_metadata = cla.utils.get_active_signature_metadata(user_id)
        if return_url is None:
            return_url = cla.utils.get_active_signature_return_url(user_id, signature_metadata)

        # return_url may still be empty at this point - the console will deal with it.

        new_signature = Signature(signature_id=str(uuid.uuid4()),
                                signature_project_id=project_id,
                                signature_document_minor_version=0,
                                signature_document_major_version=0,
                                signature_reference_id=user_id,
                                signature_reference_type='user',
                                signature_type='cla',
                                signature_signed=True,
                                signature_approved=True,
                                signature_return_url=return_url,
                                signature_user_ccla_company_id=company_id)

        new_signature.save()

        # If the project does not require an ICLA to be signed, update the pull request and remove the active
        # signature metadata.
        if not project.get_project_ccla_requires_icla_signature():
            cla.log.info('Project does not requires ICLA signature from employee - updating PR')
            organization = GitHubOrg()
            orgs = organization.get_organization_by_project_id(str(project_id))
            target_org = get_org_from_return_url('github', return_url, orgs)
            installation_id = target_org.get_organization_installation_id()
            github_repository_id = signature_metadata['repository_id']
            change_request_id = signature_metadata['pull_request_id']
            update_repository_provider(installation_id, github_repository_id, change_request_id)

            cla.utils.delete_active_signature_metadata(user.get_user_id())
        else:
            cla.log.info('Project requires ICLA signature from employee - PR has been left unchanged')

        return new_signature.to_dict()

    def _get_corporate_signature_callback_url(self, project_id, company_id):
        """
        Helper function to get the callback_url of a CCLA signature.

        :param project_id: The ID of the project this CCLA is for.
        :type project_id: string
        :param company_id: The ID of the company signing the CCLA.
        :type company_id: string
        :return: The callback URL hit by the signing provider once the signature is complete.
        :rtype: string
        """
        return cla.conf['SIGNED_CALLBACK_URL'] + '/corporate/' + str(project_id) + '/' + str(company_id)

    def request_corporate_signature(self, project_id, company_id, send_as_email=False, 
    authority_name=None, authority_email=None, return_url=None,):
        cla.log.info('Validating company %s on project %s', company_id, project_id)

        # Ensure the project exists
        project = Project()
        try:
            project.load(str(project_id))
        except DoesNotExist as err:
            return {'errors': {'project_id': str(err)}}
        
        # Ensure the company exists
        company = Company()
        try:
            company.load(str(company_id))
        except DoesNotExist as err:
            return {'errors': {'company_id': str(err)}}

        # Ensure the manager exists
        manager = User()
        try:
            manager.load(str(company.get_company_manager_id()))
        except DoesNotExist as err:
            return {'errors': {'company_manager_id': str(err)}}

        # Get CLA Manager. In the future, we will support multiple managers
        # and contributors
        scheduleA = generate_manager_and_contributor_list([
            (manager.get_user_name(), manager.get_user_email())
        ])

        # Ensure the company doesn't already have a CCLA with this project. 
        # and the user is about to sign the ccla manually 
        cla.log.info('Checking if a signature exists')
        latest_signature = company.get_latest_signature(str(project_id))
        last_document = project.get_latest_corporate_document()
        if latest_signature is not None and \
        last_document.get_document_major_version() == latest_signature.get_signature_document_major_version():
            cla.log.info('CCLA signature object already exists for company %s on project %s', company_id, project_id)
            if latest_signature.get_signature_signed():
                cla.log.info('CCLA signature object already signed')
                return {'errors': {'signature_id': 'Company has already signed CCLA with this project'}}
            else:
                if not send_as_email:
                    #signature object exists but still has not been manually signed.
                    cla.log.info('CCLA signature object still missing signature')
                else:
                    #signature object exists and the user wants to send it to a corp authority.
                    callback_url = self._get_corporate_signature_callback_url(str(project_id), str(company_id))
                    self.populate_sign_url(latest_signature, callback_url, send_as_email, authority_name, authority_email, scheduleA)
                return {'company_id': str(company_id),
                        'project_id': str(project_id),
                        'signature_id': latest_signature.get_signature_id(),
                        'sign_url': latest_signature.get_signature_sign_url()}  
                                   
        # No signature exists, create the new Signature.
        cla.log.info('Creating new signature for company %s on project %s', company_id, project_id)
        signature = Signature(signature_id=str(uuid.uuid4()),
                                signature_project_id=project_id,
                                signature_document_minor_version=last_document.get_document_minor_version(),
                                signature_document_major_version=last_document.get_document_major_version(),
                                signature_reference_id=company_id,
                                signature_reference_type='company',
                                signature_type='ccla',
                                signature_signed=False,
                                signature_approved=True)

        callback_url = self._get_corporate_signature_callback_url(str(project_id), str(company_id))
        cla.log.info('Setting callback_url: %s', callback_url)
        signature.set_signature_callback_url(callback_url)

        if(not send_as_email): #get return url only for manual signing through console
            cla.log.info('Setting signature return_url to %s', return_url)
            signature.set_signature_return_url(return_url)

        self.populate_sign_url(signature, callback_url, send_as_email, authority_name, authority_email, scheduleA)
        signature.save()

        return {'company_id': str(company_id),
                'project_id': str(project_id),
                'signature_id': signature.get_signature_id(),
                'sign_url': signature.get_signature_sign_url()}

    def populate_sign_url(self, signature, callback_url=None, send_as_email=False,
    authority_name=None, authority_email=None, scheduleA=None): # pylint: disable=too-many-locals
        cla.log.debug('Populating sign_url for signature %s', signature.get_signature_id())
        sig_type = signature.get_signature_reference_type()
        user = User()
        
        # Assume the company manager is signing the CCLA
        if sig_type == 'company': 
            company = Company()
            company.load(signature.get_signature_reference_id())
            try:
                user.load(company.get_company_manager_id())
                name = user.get_user_name()
            except DoesNotExist:
                cla.log.error('No CLA manager associated with this company - can not sign CCLA')
                return
        else:
            if not send_as_email: 
                # sig_type == 'user'
                user.load(signature.get_signature_reference_id())            
                name = user.get_user_name()
                if name is None:
                    name = 'Unknown'
        
        
        # Fetch the document to sign.
        project = Project()
        project.load(signature.get_signature_project_id())
        if sig_type == 'company':
            document = project.get_project_corporate_document()
            if document is None:
                cla.log.error('Could not get sign url for project %s: Project has no corporate \
                               CLA document set', project.get_project_id())
                return
        else: # sig_type == 'user'
            document = project.get_project_individual_document()
            if document is None:
                cla.log.error('Could not get sign url for project %s: Project has no individual \
                               CLA document set', project.get_project_id())
                return

        # Not sure what should be put in as documentId.
        document_id = uuid.uuid4().int & (1<<16)-1 # Random 16bit integer -.pylint: disable=no-member
        tabs = get_docusign_tabs_from_document(document, document_id, scheduleA)

        if send_as_email:
            # Sending email to authority
            email = authority_email
            name = authority_name
        else:
            # User email
            email = user.get_user_email()

        if send_as_email: 
            # Not assigning a clientUserId sends an email. 
            signer = pydocusign.Signer(email=email,
                                    name=name,
                                    recipientId=1,
                                    tabs=tabs, 
                                    emailSubject='CLA Sign Request',
                                    emailBody='CLA Sign Request for %s'
                                    %authority_email,
                                    supportedLanguage='en',
                                    )
        else:
            # Assigning a clientUserId does not send an email.
            # It assumes that the user handles the communication with the client. 
            # In this case, the user opened the docusign document to manually sign it. 
            # Thus the email does not need to be sent. 
            signer = pydocusign.Signer(email=email,
                                    name=name,
                                    recipientId=1,
                                    clientUserId=signature.get_signature_id(),
                                    tabs=tabs, 
                                    emailSubject='CLA Sign Request',
                                    emailBody='CLA Sign Request for %s'
                                    %user.get_user_email(),
                                    supportedLanguage='en',
                                    )
        
        content_type = document.get_document_content_type()
        if content_type.startswith('url+'):
            pdf_url = document.get_document_content()
            pdf = self.get_document_resource(pdf_url)
        else:
            content = document.get_document_content()
            pdf = io.BytesIO(content)
        doc_name = document.get_document_name()
        document = pydocusign.Document(name=doc_name,
                                       documentId=document_id,
                                       data=pdf)

        if callback_url is not None:
            # Webhook properties for callbacks after the user signs the document.
            # Ensure that a webhook is returned on the status "Completed" where 
            # all signers on a document finish signing the document. 
            recipient_events = [{"recipientEventStatusCode": "Completed"}]
            event_notification= pydocusign.EventNotification(url=callback_url,
                                                            loggingEnabled=True,
                                                            recipientEvents=recipient_events)
            envelope = pydocusign.Envelope(documents=[document],
                                           emailSubject='CLA Sign Request',
                                           emailBlurb='CLA Sign Request',
                                           eventNotification=event_notification,
                                           status=pydocusign.Envelope.STATUS_SENT,
                                           recipients=[signer])
        else:
            envelope = pydocusign.Envelope(documents=[document],
                                           emailSubject='CLA Sign Request',
                                           emailBlurb='CLA Sign Request',
                                           status=pydocusign.Envelope.STATUS_SENT,
                                           recipients=[signer])
        envelope = self.prepare_sign_request(envelope)

        print("Envelope: {}".format(envelope))

        #cla.log.info('New envelope created in DocuSign: %s' %envelope.envelopeId)
        recipient = envelope.recipients[0]

        if(not send_as_email):
            # The URL the user will be redirected to after signing.
            # This route will be in charge of extracting the signature's return_url and redirecting.
            return_url = cla.conf['BASE_URL'] + '/v2/return-url/' + str(recipient.clientUserId)
            sign_url = self.get_sign_url(envelope, recipient, return_url)
            cla.log.info('Setting signature sign_url to %s', sign_url)
            signature.set_signature_sign_url(sign_url)

    def signed_individual_callback(self, content, installation_id, github_repository_id, change_request_id):
        """
        Will be called on ICLA signature callback, but also when a document has been
        opened by a user - no action required then.
        """
        cla.log.debug('Docusign ICLA signed callback POST data: %s', content)
        tree = ET.fromstring(content)
        # Get envelope ID.
        envelope_id = tree.find('.//' + self.TAGS['envelope_id']).text
        # Assume only one signature per signature.
        signature_id = tree.find('.//' + self.TAGS['client_user_id']).text
        signature = cla.utils.get_signature_instance()
        try:
            signature.load(signature_id)
        except DoesNotExist:
            cla.log.error('DocuSign ICLA callback returned signed info on invalid signature: %s',
                          content)
            return
        # Iterate through recipients and update the signature signature status if changed.
        elem = tree.find('.//' + self.TAGS['recipient_statuses'] +
                         '/' + self.TAGS['recipient_status'])
        status = elem.find(self.TAGS['status']).text
        if status == 'Completed' and not signature.get_signature_signed():
            cla.log.info('ICLA signature signed (%s) - Notifying repository service provider',
                         signature_id)
            signature.set_signature_signed(True)
            signature.save()
            # Send user their signed document.
            user = User()
            user.load(signature.get_signature_reference_id())
            # Remove the active signature metadata.
            cla.utils.delete_active_signature_metadata(user.get_user_id())
            # Send email with signed document.
            self.send_signed_document(envelope_id, user)
            # Update the repository provider with this change.
            update_repository_provider(installation_id, github_repository_id, change_request_id)

    def signed_individual_callback_gerrit(self, content):
        cla.log.debug('Docusign Gerrit ICLA signed callback POST data: %s', content)
        tree = ET.fromstring(content)
        # Get envelope ID.
        envelope_id = tree.find('.//' + self.TAGS['envelope_id']).text
        # Assume only one signature per signature.
        signature_id = tree.find('.//' + self.TAGS['client_user_id']).text
        signature = cla.utils.get_signature_instance()
        try:
            signature.load(signature_id)
        except DoesNotExist:
            cla.log.error('DocuSign Gerrit ICLA callback returned signed info on invalid signature: %s',
                          content)
            return
        # Iterate through recipients and update the signature signature status if changed.
        elem = tree.find('.//' + self.TAGS['recipient_statuses'] +
                         '/' + self.TAGS['recipient_status'])
        status = elem.find(self.TAGS['status']).text
        if status == 'Completed' and not signature.get_signature_signed():
            cla.log.info('ICLA signature signed (%s) - Notifying repository service provider',
                         signature_id)
            # Get User
            user = cla.utils.get_user_instance()
            user.load(signature.get_signature_reference_id())

            # Get Gerrit id of signature
            gerrit = cla.utils.get_gerrit_instance()
            try:
                gerrit.load(signature.get_signature_gerrit_reference_id())
            except DoesNotExist:
                cla.log.error('DocuSign Gerrit ICLA callback returned signed info on invalid signature: %s',
                            content)
                return
            
            # Get Gerrit Group ID
            group_id = gerrit.get_group_id_icla()
            lf_username = user.get_lf_username()

            # Add the user to the LDAP Group
            lf_group_client_url = os.environ.get('LF_GROUP_CLIENT_URL', '')
            lf_group_client_id = os.environ.get('LF_GROUP_CLIENT_ID', '')
            lf_group_client_secret = os.environ.get('LF_GROUP_CLIENT_SECRET', '')
            lf_group_refresh_token = os.environ.get('LF_GROUP_REFRESH_TOKEN', '')
            lf_group = LFGroup(lf_group_client_url, lf_group_client_id, lf_group_client_secret, lf_group_refresh_token)
            try:
                lf_group.add_user_to_group(group_id, lf_username)
            except DoesNotExist:
                cla.log.error('Failed in adding user to the LDAP group.', content)
                return

            # Save signature in DB
            signature.set_signature_signed(True)
            signature.save()

            # Send user their signed document.
            self.send_signed_document(envelope_id, user)


    def signed_corporate_callback(self, content, project_id, company_id):
        """
        Will be called on CCLA signature callback, but also when a document has been
        opened by a user - no action required then.
        """
        cla.log.debug('Docusign CCLA signed callback POST data: %s', content)
        tree = ET.fromstring(content)
        # Get envelope ID.
        envelope_id = tree.find('.//' + self.TAGS['envelope_id']).text
        
        # Assume only one signature per signature.
        client_user_id = tree.find('.//' + self.TAGS['client_user_id'])
        if client_user_id is not None: 
            signature_id = client_user_id.text
            signature = cla.utils.get_signature_instance()
            try:
                signature.load(signature_id)
            except DoesNotExist:
                cla.log.error('DocuSign callback returned signed info on invalid signature: %s',
                            content)
                return
        else:
            # If client_user_id is None, the callback came from the email that finished signing. 
            # Retrieve the latest signature with projectId and CompanyId.
            company = Company()
            try:
                company.load(str(company_id))
            except DoesNotExist as err:
                return {'errors': {'Docusign callback failed: Invalid company_id {}'.format(company_id): str(err)}}

            signature = company.get_latest_signature(str(project_id))
            signature_id = signature.get_signature_id()

        # Iterate through recipients and update the signature signature status if changed.
        elem = tree.find('.//' + self.TAGS['recipient_statuses'] +
                         '/' + self.TAGS['recipient_status'])
        status = elem.find(self.TAGS['status']).text
        company = Company()
        try:
            company.load(str(company_id))
        except DoesNotExist:
            cla.log.error('Received CCLA signed callback from signing service provider for an unknown company: %s', company_id)
            return
        if status == 'Completed' and not signature.get_signature_signed():
            cla.log.info('CCLA signature signed (%s)', signature_id)
            signature.set_signature_signed(True)
            signature.save()
            # Send manager their signed document.
            manager = User()
            manager.load(company.get_company_manager_id())
            # Send email with signed document.
            self.send_signed_document(envelope_id, manager, icla=False)

    def send_signed_document(self, envelope_id, user, icla=True):
        """Helper method to send the user their signed document."""
        # First, get the signed document from DocuSign.
        cla.log.debug('Fetching signed CLA document for envelope: %s', envelope_id)
        envelope = pydocusign.Envelope()
        envelope.envelopeId = envelope_id
        try:
            documents = envelope.get_document_list(self.client)
        except Exception as err:
            cla.log.error('Unknown error when trying to load signed document: %s', str(err))
            return
        if documents is None or len(documents) < 1:
            cla.log.error('Could not find signed document envelope %s and user %s',
                          envelope_id, user.get_user_email())
            return
        document = documents[0]
        if 'documentId' not in document:
            cla.log.error('Not document ID found in document response: %s', str(document))
            return
        try:
            # TODO: Also send the signature certificate? envelope.get_certificate()
            document_content = envelope.get_document(document['documentId'], self.client)
        except Exception as err:
            cla.log.error('Unknown error when trying to fetch signed document content ' + \
                          'for document ID %s: %s', document['documentId'], str(err))
            return
        # Second, prepare the email to the user.
        subject = 'CLA Signed Document'
        body = 'Thank you for signing the CLA! Your signed document is attached to this email.'
        recipient = user.get_user_email()
        filename = recipient + '-cla.pdf'
        attachment = {'type': 'content',
                      'content': document_content.read(),
                      'content-type': 'application/pdf',
                      'filename': filename}
        # Third, send the email.
        cla.log.info('Sending signed CLA document to %s', recipient)
        cla.utils.get_email_service().send(subject, body, recipient, attachment)

    def get_document_resource(self, url): # pylint: disable=no-self-use
        """
        Mockable method to fetch the PDF for signing.

        :param url: The URL of the PDF file to sign.
        :type url: string
        :return: A resource that can be read()'d.
        :rtype: Resource
        """
        return urllib.request.urlopen(url)

    def prepare_sign_request(self, envelope):
        """
        Mockable method for sending a signature request to DocuSign.

        :param envelope: The envelope to send to DocuSign.
        :type envelope: pydocusign.Envelope
        :return: The new envelope to work with after the request has been sent.
        :rtype: pydocusign.Envelope
        """
        try:
            self.client.create_envelope_from_documents(envelope)
            envelope.get_recipients()
            return envelope
        except DocuSignException as err:
            cla.log.error('Error while fetching DocuSign envelope recipients: %s', str(err))

    def get_sign_url(self, envelope, recipient, return_url): # pylint:disable=no-self-use
        """
        Mockable method for getting a signing url.

        :param envelope: The envelope in question.
        :type envelope: pydocusign.Envelope
        :param recipient: The recipient inside this envelope.
        :type recipient: pydocusign.Recipient
        :param return_url: The URL to return the user after successful signing.
        :type return_url: string
        :return: A URL for the recipient to hit for signing.
        :rtype: string
        """
        return envelope.post_recipient_view(recipient, returnUrl=return_url)

class MockDocuSign(DocuSign):
    """
    Mock object to test DocuSign service implementation.
    """
    def get_document_resource(self, url):
        """
        Need to implement fake resource here.
        """
        return open(cla.utils.get_cla_path() + '/tests/resources/test.pdf', 'rb')

    def prepare_sign_request(self, envelope):
        """
        Don't actually send the request when running tests.
        """
        recipients = []
        for recipient in envelope.recipients:
            recip = lambda: None
            recip.clientUserId = recipient.clientUserId
            recipients.append(recip)
        envelope = MockRecipient()
        envelope.recipients = recipients
        return envelope

    def get_sign_url(self, envelope, recipient, return_url):
        """
        Don't communicate with DocuSign when running tests.
        """
        return 'http://signing-service.com/send-user-here'

    def send_signed_document(self, envelope_id, user):
        """Mock method to send a signed DocuSign document to the user's email."""
        pass

class MockRecipient(object):
    def __init__(self):
        self.recipients = None
        self.envelopeId = None

def update_repository_provider(installation_id, github_repository_id, change_request_id):
    """Helper method to notify the repository provider of successful signature."""
    repo_service = cla.utils.get_repository_service('github')
    repo_service.update_change_request(installation_id, github_repository_id, change_request_id)

def get_org_from_return_url(repo_provider_type, return_url, orgs):
    """
    Helper method to find specific org from list of orgs under same contract group
    This is a hack solution since it totally depends on return_url and repo service provider
    However, based on the current implementation, it's a simple way to invovled minimal refactor
    BTW, I don't believe the last team can do a successful demo without doing any tweaks like this

    :param repo_provider_type: The repo service provider.
    :type repo_provider_type: string
    :param return_url: The URL will be redirected after signature done.
    :type return_url: string
    :return: List of Organizations of any repo service provider.
    :rtype: [any_repo_service_provider.Organization]
    """
    if repo_provider_type is 'github':
        split_url = return_url.split('/') #parse repo name from URL
        target_org_name = split_url[3]
        for org in orgs:
            if org.get_organization_name() == target_org_name:
                return org
        raise Exception('Not found org: {} under current CLA project'.format(target_org_name))
    else:
        raise Exception('Repo service: {} not supported'.format(repo_provider_type))

def get_docusign_tabs_from_document(document, document_id, scheduleA=None):
    """
    Helper function to extract the DocuSign tabs out of a document object.

    :param document: The document to extract the tabs from.
    :type document: cla.models.model_interfaces.Document
    :param document_id: The ID of the document to use for grouping of the tabs.
    :type document_id: int
    :return: List of formatted tabs for consumption by pydocusign.
    :rtype: [pydocusign.Tab]
    """
    tabs = []
    for tab in document.get_document_tabs():
        tab_type = tab.get_document_tab_type()
        if tab_type == 'text':
            tab_class = pydocusign.TextTab
        elif tab_type == 'number':
            tab_class = pydocusign.NumberTab
        elif tab_type == 'sign':
            tab_class = pydocusign.SignHereTab
        elif tab_type == 'date':
            tab_class = pydocusign.DateSignedTab
        else:
            cla.log.warning('Invalid tab type specified (%s) in document file ID %s',
                            tab_type, document.get_document_file_id())
            continue

        args = {
            'documentId': document_id,
            'pageNumber': tab.get_document_tab_page(),
            'xPosition': tab.get_document_tab_position_x(),
            'yPosition': tab.get_document_tab_position_y(),
            'width': tab.get_document_tab_width(),
            'height': tab.get_document_tab_height(),
            'customTabId': tab.get_document_tab_id(),
            'tabLabel': tab.get_document_tab_id(),
            'name': tab.get_document_tab_name(),
            'locked': tab.get_document_tab_is_locked()
        }

        if scheduleA is not None and tab.get_document_tab_id() == 'scheduleA':
            args['value'] = scheduleA

        tab_obj = tab_class(**args)
        tabs.append(tab_obj)

    return tabs

# managers and contributors are tuples of (name, email)
def generate_manager_and_contributor_list( managers, contributors=None):
    lines = []

    for manager in managers:
        lines.append('CLA Manager: {}, {}'.format(manager[0], manager[1]))

    if contributors is not None:
        for contributor in contributors:
            lines.append('{}, {}'.format(contributor[0], contributor[1]))

    lines = '\n'.join([str(line) for line in lines])

    return lines<|MERGE_RESOLUTION|>--- conflicted
+++ resolved
@@ -13,12 +13,19 @@
 from pydocusign.exceptions import DocuSignException
 import cla
 from cla.models import signing_service_interface, DoesNotExist
-from cla.models.dynamo_models import Signature, GitHubOrg, User, Project, Company
+from cla.models.dynamo_models import Signature, GitHubOrg, User,
+                                        Project, Company, Gerrit
 
 root_url = os.environ.get('DOCUSIGN_ROOT_URL', '')
 username = os.environ.get('DOCUSIGN_USERNAME', '')
 password = os.environ.get('DOCUSIGN_PASSWORD', '')
 integrator_key = os.environ.get('DOCUSIGN_INTEGRATOR_KEY', '')
+
+lf_group_client_url = os.environ.get('LF_GROUP_CLIENT_URL', '')
+lf_group_client_id = os.environ.get('LF_GROUP_CLIENT_ID', '')
+lf_group_client_secret = os.environ.get('LF_GROUP_CLIENT_SECRET', '')
+lf_group_refresh_token = os.environ.get('LF_GROUP_REFRESH_TOKEN', '')
+lf_group = LFGroup(lf_group_client_url, lf_group_client_id, lf_group_client_secret, lf_group_refresh_token)
 
 class DocuSign(signing_service_interface.SigningService):
     """
@@ -106,58 +113,56 @@
             document = project.get_latest_individual_document()
         except DoesNotExist as err:
             return {'errors': {'project_id': str(err)}}
-<<<<<<< HEAD
 
         # Create new Signature object
         signature = Signature(signature_id=str(uuid.uuid4()),
                                 signature_project_id=project_id,
+                                signature_document_major_version=document.get_document_major_version(),
                                 signature_document_minor_version=document.get_document_minor_version(),
-                                signature_document_major_version=document.get_document_major_version(),
                                 signature_reference_id=user_id,
                                 signature_reference_type='user',
                                 signature_type='cla',
+                                signature_return_url_type = 'Github',
                                 signature_signed=False,
                                 signature_approved=True,
                                 signature_return_url=return_url,
                                 signature_callback_url=callback_url)
 
         # Populate sign url
-=======
-        signature.set_signature_document_major_version(document.get_document_major_version())
-        signature.set_signature_document_minor_version(document.get_document_minor_version())
-        signature.set_signature_signed(False)
-        signature.set_signature_approved(True)
-        signature.set_signature_type('cla')
-        signature.set_signature_reference_id(user_id)
-        signature.set_signature_reference_type('user')
-        cla.log.info('Setting signature return_url to %s', return_url)
-        signature.set_signature_return_url(return_url)
-        signature.set_signature_return_url_type("Github")
         self.populate_sign_url(signature, callback_url)
+
+        # Save signature
         signature.save()
+
         return {'user_id': str(user_id),
                 'project_id': project_id,
                 'signature_id': signature.get_signature_id(),
                 'sign_url': signature.get_signature_sign_url()}
 
-
     def request_individual_signature_gerrit(self, project_id, user_id, return_url=None):
-        # User is creating a signature request from Gerrit 
         cla.log.info('Creating new Gerrit signature for user %s on project %s', user_id, project_id)
-        signature = cla.utils.get_signature_instance()
-        signature.set_signature_id(str(uuid.uuid4()))
-        try:
-            project = cla.utils.get_project_instance()
+
+        # Ensure this is a valid user
+        user_id = str(user_id)
+        try:
+            user = User()
+            user.load(user_id)
+        except DoesNotExist as err:
+            cla.log.warning('User ID not found when trying to request a signature: %s',
+                            user_id)
+            return {'errors': {'user_id': str(err)}}
+
+        # Ensure the project exists
+        try:
+            project = Project()
             project.load(project_id)
         except DoesNotExist as err:
             cla.log.error('Project ID not found when trying to request a signature: %s',
                         project_id)
             return {'errors': {'project_id': str(err)}}
-        signature.set_signature_project_id(project_id)
-        callback_url = cla.utils.get_individual_signature_callback_url_gerrit(user_id)
-        gerrit = cla.utils.get_gerrit_instance() 
-        try:
-            gerrit = gerrit.get_gerrit_by_project_id(project_id)
+
+        try:
+            gerrit = Gerrit().get_gerrit_by_project_id(project_id)
         except DoesNotExist as err:
             return {'errors': {'Gerrit Instance does not exist for the given project ID. ': str(err)}}
 
@@ -165,16 +170,24 @@
             document = project.get_project_individual_document()
         except DoesNotExist as err:
             return {'errors': {'project_id': str(err)}}
-        signature.set_signature_document_major_version(document.get_document_major_version())
-        signature.set_signature_document_minor_version(document.get_document_minor_version())
-        signature.set_signature_signed(False)
-        signature.set_signature_approved(True)
-        signature.set_signature_type('cla')
-        signature.set_signature_reference_id(user_id)
-        signature.set_signature_reference_type('user')
-        signature.set_signature_return_url_type("Gerrit")
-        signature.set_signature_gerrit_reference_id(gerrit.get_gerrit_id())
->>>>>>> 4b8eb7fb
+
+        callback_url = self._generate_individual_signature_callback_url_gerrit(user_id)
+
+        # Create new Signature object
+        signature = Signature(signature_id=str(uuid.uuid4()),
+                                signature_project_id=project_id,
+                                signature_document_major_version=document.get_document_major_version(),
+                                signature_document_minor_version=document.get_document_minor_version(),
+                                signature_reference_id=user_id,
+                                signature_reference_type='user',
+                                signature_type='cla',
+                                signature_return_url_type = 'Gerrit',
+                                signature_gerrit_reference_id = gerrit.get_gerrit_id(),
+                                signature_signed=False,
+                                signature_approved=True,
+                                signature_return_url=return_url,
+                                signature_callback_url=callback_url)
+
         self.populate_sign_url(signature, callback_url)
 
         # Save signature
@@ -275,6 +288,13 @@
             cla.log.info('Project requires ICLA signature from employee - PR has been left unchanged')
 
         return new_signature.to_dict()
+
+    def _generate_individual_signature_callback_url_gerrit(self, user_id):
+        """
+        Helper function to get a user's active signature callback URL for Gerrit
+
+        """
+        return cla.conf['SIGNED_CALLBACK_URL'] + '/gerrit/individual/' + str(user_id)
 
     def _get_corporate_signature_callback_url(self, project_id, company_id):
         """
@@ -575,15 +595,10 @@
             lf_username = user.get_lf_username()
 
             # Add the user to the LDAP Group
-            lf_group_client_url = os.environ.get('LF_GROUP_CLIENT_URL', '')
-            lf_group_client_id = os.environ.get('LF_GROUP_CLIENT_ID', '')
-            lf_group_client_secret = os.environ.get('LF_GROUP_CLIENT_SECRET', '')
-            lf_group_refresh_token = os.environ.get('LF_GROUP_REFRESH_TOKEN', '')
-            lf_group = LFGroup(lf_group_client_url, lf_group_client_id, lf_group_client_secret, lf_group_refresh_token)
             try:
                 lf_group.add_user_to_group(group_id, lf_username)
-            except DoesNotExist:
-                cla.log.error('Failed in adding user to the LDAP group.', content)
+            except Exception as e:
+                cla.log.error('Failed in adding user to the LDAP group.', content, e)
                 return
 
             # Save signature in DB
