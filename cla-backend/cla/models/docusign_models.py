--- conflicted
+++ resolved
@@ -961,11 +961,7 @@
     def send_to_s3(self, document_data, project_id, signature_id, cla_type, identifier):
         # cla_type could be: icla or ccla (String)
         # identifier could be: user_id or company_id
-<<<<<<< HEAD
-        filename = str.join('/', ('', 'contract-group', str(project_id), cla_type, str(identifier), str(signature_id) + '.pdf'))
-=======
-        filename = str.join('/', ('contract-group', project_id, cla_type, identifier, signature_id + '.pdf'))
->>>>>>> 1a01e2ea
+        filename = str.join('/', ('contract-group', str(project_id), cla_type, str(identifier), str(signature_id) + '.pdf'))
         self.s3storage.store(filename, document_data)
         
     def get_document_resource(self, url): # pylint: disable=no-self-use
