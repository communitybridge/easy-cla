--- conflicted
+++ resolved
@@ -2191,14 +2191,9 @@
     def get_projects_by_company_signed(self, company_id):
         # Query returns all the signatures that the company has signed a CCLA for.
         # Loop through the signatures and retrieve only the project IDs referenced by the signatures.
-<<<<<<< HEAD
         signature_generator = self.model.signature_reference_index.query(
             company_id, SignatureModel.signature_signed == True
         )
-=======
-        signature_generator = self.model.signature_reference_index. \
-            query(company_id, SignatureModel.signature_signed == True)
->>>>>>> e4f6a0a4
         project_ids = []
         for signature in signature_generator:
             project_ids.append(signature.signature_project_id)
@@ -2848,7 +2843,6 @@
     def delete(self):
         self.model.delete()
 
-<<<<<<< HEAD
 
 class EventModel(BaseModel):
     """
@@ -3004,13 +2998,4 @@
             ev.model = event
             ret.append(ev)
 
-=======
-    def all(self):
-        comp_invitations = self.model.scan()
-        ret = []
-        for invitation in comp_invitations:
-            inv = CompanyInvite()
-            inv.model = invitation
-            ret.append(inv)
->>>>>>> e4f6a0a4
         return ret