--- conflicted
+++ resolved
@@ -1152,11 +1152,7 @@
     if len(signed) > 0 or len(missing) > 0:
         committers_comment += "</ul>"
 
-<<<<<<< HEAD
-    committers_comment += "<!-- Date Modified: " + str(datetime.datetime.now()) + " -->"
-=======
     committers_comment += '<!-- Date Modified: ' + str(datetime.now()) + ' -->'
->>>>>>> 679b7a83
 
     if len(signed) > 0 and len(missing) == 0:
         text = "The committers listed above are authorized under a signed CLA."
