--- conflicted
+++ resolved
@@ -20,11 +20,7 @@
 from cla.models import DoesNotExist
 from cla.models.dynamo_models import User, Signature, Repository, \
     Company, Project, Document, \
-<<<<<<< HEAD
-    GitHubOrg, Gerrit, UserPermissions, Event
-=======
-    GitHubOrg, Gerrit, UserPermissions, CompanyInvite
->>>>>>> e4f6a0a4
+    GitHubOrg, Gerrit, UserPermissions, Event, CompanyInvite
 
 API_BASE_URL = os.environ.get('CLA_API_BASE', '')
 CLA_LOGO_URL = os.environ.get('CLA_BUCKET_LOGO_URL', '')
@@ -103,11 +99,7 @@
         return {'User': User, 'Signature': Signature, 'Repository': Repository,
                 'Company': Company, 'Project': Project, 'Document': Document,
                 'GitHubOrg': GitHubOrg, 'Gerrit': Gerrit, 'UserPermissions': UserPermissions,
-<<<<<<< HEAD
-                'Event': Event}
-=======
-                'CompanyInvites': CompanyInvite}
->>>>>>> e4f6a0a4
+                'Event': Event, 'CompanyInvites': CompanyInvite}
     else:
         raise Exception('Invalid database selection in configuration: %s' % conf['DATABASE'])
 
