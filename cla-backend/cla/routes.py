--- conflicted
+++ resolved
@@ -987,11 +987,8 @@
                                        'CNCFTemplate',
                                        'OpenBMCTemplate',
                                        'TungstenFabricTemplate',
-<<<<<<< HEAD
+                                       'OpenColorIOTemplate',
                                        'OpenVDBTemplate'
-=======
-                                       'OpenColorIOTemplate'
->>>>>>> 3a5ba07e
                                     ]),
                                    new_major_version=None):
     """
