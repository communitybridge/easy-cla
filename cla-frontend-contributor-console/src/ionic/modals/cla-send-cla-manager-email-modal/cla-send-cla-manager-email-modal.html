<ion-header>
  <ion-toolbar>
    <ion-title class="title">
      <span class="name" [title]="company.company_name">{{trimCharacter(company.company_name,20)}}</span>
      has not signed a CCLA for
      <span class="name" [title]="project.project_name">{{trimCharacter(project.project_name,10)}}</span>
    </ion-title>
    <ion-buttons start>
      <button ion-button (click)="dismiss()">
        <ion-icon name="close"></ion-icon>
      </button>
    </ion-buttons>
  </ion-toolbar>
</ion-header>

<ion-content>
  <form [formGroup]="form" id="form" [ngClass]="{'submit-attempt': submitAttempt}">
    <ion-grid>
      <ion-row *ngIf="submitAttempt && !form.valid">
        <ion-col col-12>
          <p class="error">Please check the fields below for errors.</p>
        </ion-col>
      </ion-row>
      <ion-row>
        <ion-col col-12>
          <p>Your company <span class="name">{{ company.company_name }}</span> has not signed a Corporate CLA yet. Would
            you like to send an
            E-Mail Notification to the CLA Manager to sign the Corporate CLA?</p>
        </ion-col>
        <ion-col col-12 class="error" *ngIf="hasRequestError">
          CCLA whiltelist request already exist
        </ion-col>
      </ion-row>
      <ion-row>
        <ion-col col-12>
          <ion-item>
            <ion-label stacked>Email to Authorize</ion-label>
            <ion-select formControlName="email" interface="popover">
              <ion-option *ngFor="let email of userEmails" value="{{ email }}">{{ email }}</ion-option>
            </ion-select>
          </ion-item>
          <p class="field-description">Select the email address attached to your account that you would like your
            company's CLA Manager to whitelist.</p>
          <ion-item *ngIf="!form.controls.email.valid && (form.controls.email.touched || submitAttempt)" no-lines>
            <p>* A valid email address is required.</p>
          </ion-item>
        </ion-col>
      </ion-row>
    </ion-grid>
  </form>
</ion-content>

<<<<<<< HEAD
<ion-footer>
=======
<ion-footer class="fixed">
>>>>>>> 32cf220d
  <ion-toolbar>
    <ion-buttons end>
      <button ion-button icon-right color="light" (click)="dismiss()">
        Cancel
      </button>
      <button type="button" form="form" ion-button icon-right color="primary" (click)="submit()">
        Send
      </button>
    </ion-buttons>
  </ion-toolbar>
</ion-footer><|MERGE_RESOLUTION|>--- conflicted
+++ resolved
@@ -50,11 +50,8 @@
   </form>
 </ion-content>
 
-<<<<<<< HEAD
 <ion-footer>
-=======
 <ion-footer class="fixed">
->>>>>>> 32cf220d
   <ion-toolbar>
     <ion-buttons end>
       <button ion-button icon-right color="light" (click)="dismiss()">
