--- conflicted
+++ resolved
@@ -13,13 +13,9 @@
     "graceful-fs": "^4.2.2"
   },
   "resolutions": {
-<<<<<<< HEAD
     "node-sass": "4.13.1",
-    "mem": "^4.0.0"
-=======
     "mem": "^4.0.0",
     "yargs-parser": "13.1.2"
->>>>>>> 4fa972ef
   },
   "devDependencies": {
     "babel-core": "^6.26.0",
