<!-- Copyright The Linux Foundation and each contributor to CommunityBridge.
 SPDX-License-Identifier: MIT -->

<div class="console-container">
    <div class="section">
        <div class="container">
            <div class="row justify-content-center">
                <div class="logo col-auto {{consoleMetadata.class}} filter-color"></div>
                <div class="head col-11">
                    <div class="title col-12">{{consoleMetadata.title}}</div>
                    <div class="subtitle col-12">{{consoleMetadata.subtitle}}</div>
                </div>

                <div class="col-12 divider"></div>

                <div class="body">
                    <div class="highlight col-12" *ngFor="let highlight of consoleMetadata.highlights">
                        <div class="row align-items-center">
                            <div class="col-auto" style="padding-right: 0;">
                                <i class="fa fa-check-circle" aria-hidden="true"></i>
                            </div>
                            <div class="col">{{highlight}}</div>
                        </div>
                    </div>
                </div>

                <div class="footer col-12">
                    <div class="row justify-content-center">
                        <div class="title col-8">{{consoleMetadata.footerTitle}}</div>
                    </div>

                    <div class="buttons">
                        <div class="row justify-content-center">
                            <div class="col-auto" *ngIf="consoleMetadata.title !=='Developers'">
                                <button tabindex="-1" type="button" class="button blue"
                                    (click)="onClickProceed(consoleMetadata.title)">Proceed</button>
                            </div>
                            <div class="col-auto" *ngIf="consoleMetadata.title ==='Projects'">
                                <button tabindex=" -1" type="button" class="button gray"
                                    (click)="onClickRequestAccess()">Request Access</button>
                            </div>

                            <div class="col-auto" *ngIf="consoleMetadata.title ==='Developers'">
                                <button tabindex="-1" type="button" class="button blue"
                                    (click)="onClickLearnMore()">Learn More</button>
                            </div>
                        </div>
                    </div>
                </div>
            </div>
        </div>
    </div>
</div>

<ng-template #versionModal let-modal>
    <div class="model">
        <div class="modal-body dialog">
            <div class="error" *ngIf="error.length > 0">{{error}}</div>
            <div class="row dialog-header justify-content-between" title=''>
                <div class="col-1"></div>
                <div class="col-1">
                    <i class="fas fa-times close-btn" title="Close" (click)="onClickClose()"></i>
                </div>
            </div>
            <div class="row justify-content-center">
                <div class="col-auto">
                    <i class="fas fa-info-circle info-icon"></i>
                </div>
                <div class="col-12 message">
                    <div>To explore the EasyCLA portal, please</div>
                    <div>choose a version to proceed</div>
                </div>
                <div class="col-12">
                    <div class="row justify-content-center">
                        <div class="col-auto version-btn" (click)="onClickVersion('1')"
                            [ngClass]="{'active':selectedVersion==='1'}">EasyCLA Version 1
                        </div>
                    </div>
                </div>
                <div class="col-12">
                    <div class="row justify-content-center">
<<<<<<< HEAD
                        <div class="version-btn" (click)="onClickVersion('2')"
                            [ngClass]="{'active':selectedVersion==='2','disabled':env === 'production'}">EasyCLA Version
                            2</div>
=======
                        <div class="version-btn disabled" (click)="onClickVersion()"
                            [ngClass]="{'active':selectedVersion==='2'}">EasyCLA Version 2</div>
>>>>>>> 770f38d4
                    </div>
                </div>
                <div class="col-12">
                    <div class="row justify-content-center">
                        <div class="proceed-btn" (click)="onClickVersionProceed()">Proceed</div>
                    </div>
                </div>
            </div>
        </div>
    </div>
</ng-template><|MERGE_RESOLUTION|>--- conflicted
+++ resolved
@@ -79,14 +79,9 @@
                 </div>
                 <div class="col-12">
                     <div class="row justify-content-center">
-<<<<<<< HEAD
                         <div class="version-btn" (click)="onClickVersion('2')"
                             [ngClass]="{'active':selectedVersion==='2','disabled':env === 'production'}">EasyCLA Version
                             2</div>
-=======
-                        <div class="version-btn disabled" (click)="onClickVersion()"
-                            [ngClass]="{'active':selectedVersion==='2'}">EasyCLA Version 2</div>
->>>>>>> 770f38d4
                     </div>
                 </div>
                 <div class="col-12">
