// Copyright The Linux Foundation and each contributor to CommunityBridge.
// SPDX-License-Identifier: MIT

import {Injectable} from "@angular/core";
import {Http} from '@angular/http';
import {AuthService} from "./auth.service"

import "rxjs/Rx";

@Injectable()
export class ClaService {
  http: any;
  authService: AuthService;
  claApiUrl: string = "";
  s3LogoUrl: string = "";
  localTesting = false;
  v1ClaAPIURLLocal = 'http://localhost:5000';
  v2ClaAPIURLLocal = 'http://localhost:5000';
  v3ClaAPIURLLocal = 'http://localhost:8080';

  constructor(http: Http, authService: AuthService) {
    this.http = http;
    this.authService = authService;
  }

  private getV1APIEndpoint(path: string) {
    return new URL(this.claApiUrl + path);
  }

  /**
   * Constructs a URL based on the path and endpoint host:port.
   * @param path the URL path
   * @returns a URL to the V1 endpoint with the specified path. If running in local mode, the endpoint will point to a
   * local host:port - otherwise the endpoint will point the appropriate environment endpoint running in the cloud.
   */
  private getV1Endpoint(path: string) {
    let url: URL;
    if (this.localTesting) {
      url = new URL(this.v1ClaAPIURLLocal + path);
    } else {
      url = new URL(this.claApiUrl + path);
    }
    return url;
  }

  /**
   * Constructs a URL based on the path and endpoint host:port.
   * @param path the URL path
   * @returns a URL to the V2 endpoint with the specified path. If running in local mode, the endpoint will point to a
   * local host:port - otherwise the endpoint will point the appropriate environment endpoint running in the cloud.
   */
  private getV2Endpoint(path: string) {
    let url: URL;
    if (this.localTesting) {
      url = new URL(this.v2ClaAPIURLLocal + path);
    } else {
      url = new URL(this.claApiUrl + path);
    }
    return url;
  }

  /**
   * Constructs a URL based on the path and endpoint host:port.
   * @param path the URL path
   * @returns a URL to the V3 endpoint with the specified path. If running in local mode, the endpoint will point to a
   * local host:port - otherwise the endpoint will point the appropriate environment endpoint running in the cloud.
   */
  private getV3Endpoint(path: string) {
    let url: URL;
    if (this.localTesting) {
      url = new URL(this.v3ClaAPIURLLocal + path);
    } else {
      url = new URL(this.claApiUrl + path);
    }
    return url;
  }

  public isLocalTesting(flag: boolean) {
    if (flag) {
      console.log('Running in local services mode');
    } else {
      console.log('Running in deployed services mode');
    }
    this.localTesting = flag;
  }

  public setApiUrl(claApiUrl: string) {
    this.claApiUrl = claApiUrl;
  }

  public setS3LogoUrl(s3LogoUrl: string) {
    this.s3LogoUrl = s3LogoUrl;
  }

  public setHttp(http: any) {
    this.http = http; // allow configuration for alternate http library
  }

  //////////////////////////////////////////////////////////////////////////////

  /**
   * This service should ONLY contain methods calling CLA API
   */

  //////////////////////////////////////////////////////////////////////////////

  /**
   * GET /user
   */
  getUsers() {
    const url: URL = this.getV1Endpoint('/v1/user');
    return this.http.get(url).map(res => res.json());
  }

  /**
   * POST /v1/user
   * @param user the user payload
   */
  postUser(user) {
    /*
      {
        'user_email': 'user@email.com',
        'user_name': 'User Name',
        'user_company_id': '<org-id>',
        'user_github_id': 12345
      }
     */
    const url: URL = this.getV1Endpoint('/v1/user');
    return this.http.post(url, user).map(res => res.json());
  }

  /**
   * PUT /v1/user
   * @param user the user payload
   */
  putUser(user) {
    /*
      {
        'user_id': '<user-id>',
        'user_email': 'user@email.com',
        'user_name': 'User Name',
        'user_company_id': '<org-id>',
        'user_github_id': 12345
      }
     */
    const url: URL = this.getV1Endpoint('/v1/user');
    return this.http.put(url, user).map(res => res.json());
  }

  /**
   * GET /user/{user_id}
   */
  getUser(userId) {
    const url: URL = this.getV2Endpoint('/v2/user/' + userId);
    return this.http.get(url).map(res => res.json());
  }

  /**
   * DELETE /v1/user/userId
   * @param userId the user ID
   */
  deleteUser(userId) {
    const url: URL = this.getV1Endpoint('/v1/user/' + userId);
    return this.http.delete(url).map(res => res.json());
  }

  /**
   * GET /v1/user/email/{user_email}
   */
  getUserByEmail(userEmail) {
    const url: URL = this.getV1Endpoint('/v1/user/email/' + userEmail);
    return this.http.get(url).map(res => res.json());
  }

  /**
   * GET /user/github/{user_github_id}
   */
  getUserByGithubId(userGithubId) {
    const url: URL = this.getV1Endpoint('/v1/user/github/' + userGithubId);
    return this.http.get(url).map(res => res.json());
  }

  /**
   * GET /user/{user_id}/signatures
   */
  getUserSignatures(userId) {
    const url: URL = this.getV1Endpoint('/v1/user/' + userId + '/signature');
    return this.http.get(url).map(res => res.json());
  }

  /**
   * GET /users/company/{user_company_id}
   */
  getUsersByCompanyId(userCompanyId) {
    const url: URL = this.getV1Endpoint('/v1/users/company/' + userCompanyId);
    return this.http.get(url).map(res => res.json());
  }

  /**
   * POST /user/{user_id}/request-company-whitelist/{company_id}
   */
  postUserMessageToCompanyManager(userId, companyId, message) {
    /*
      message: {
        'message': 'custom message to manager'
      }
      */
    const url: URL = this.getV2Endpoint('/v2/user/' + userId + '/request-company-whitelist/' + companyId);
    return this.http.post(url, message).map(res => res.json());
  }

  /**
   * GET /user/{user_id}/active-signature
   */
  getUserSignatureIntent(userId) {
    const url: URL = this.getV1Endpoint('/v2/user/' + userId + '/active-signature');
    return this.http.get(url).map(res => res.json());
  }

  /**
   * GET /user/{user_id}/project/{project_id}/last-signature
   */
  getLastIndividualSignature(userId, projectId) {
    const url: URL = this.getV2Endpoint('/v2/user/' + userId + '/project/' + projectId + '/last-signature');
    return this.http.get(url).map(res => res.json());
  }

  /**
   * GET /signature
   */
  getSignatures() {
    const url: URL = this.getV1Endpoint('/v1/signature');
    return this.http.get(url).map(res => res.json());
  }

  /**
   * POST /signature
   */
  postSignature(signature) {
    /*
      signature: {
        'signature_type': ('cla' | 'dco'),
        'signature_signed': true,
        'signature_approved': true,
        'signature_sign_url': 'http://sign.com/here',
        'signature_return_url': 'http://cla-system.com/signed',
        'signature_project_id': '<project-id>',
        'signature_reference_id': '<ref-id>',
        'signature_reference_type': ('individual' | 'corporate'),
      }
      */
    const url: URL = this.getV1Endpoint('/v1/signature');
    return this.http.post(url, signature).map(res => res.json());
  }

  /**
   * PUT /v1/signature
   * @param signature the signature payload
   */
  putSignature(signature) {
    /*
      signature: {
        'signature_id': '<signature-id>',
        'signature_type': ('cla' | 'dco'),
        'signature_signed': true,
        'signature_approved': true,
        'signature_sign_url': 'http://sign.com/here',
        'signature_return_url': 'http://cla-system.com/signed',
        'signature_project_id': '<project-id>',
        'signature_reference_id': '<ref-id>',
        'signature_reference_type': ('individual' | 'corporate'),
      }
      */
    const url: URL = this.getV1Endpoint('/v1/signature');
    return this.http.put(url, signature).map(res => res.json());
  }

  /**
   * GET /v3/signature/{signature_id}
   *
   * @param signatureId the signature ID
   */
  getSignature(signatureId) {
    //const url: URL = this.getV1Endpoint('/v1/signature/' + signatureId);
    // Leverage the new go backend v3 endpoint
    const url: URL = this.getV3Endpoint('/v3/signature/' + signatureId);
    return this.http.get(url)
      .map(res => res.json())
      .catch((error) => this.handleServiceError(error));
  }

  /**
   * DELETE /v1/signature/{signatureId}
   * @param signatureId the signature id
   */
  deleteSignature(signatureId) {
    const url: URL = this.getV1Endpoint('/v1/signatures/' + signatureId);
    return this.http.delete(url)
      .map(res => res.json())
      .catch((error) => this.handleServiceError(error));
  }

  /**
   * GET /v3/signatures/user/{user_id}
   *
   * @param userId the user ID
   */
  getSignaturesUser(userId) {
    //const url: URL = this.getV1Endpoint('/v1/signatures/user/' + userId);
    // Leverage the new go backend v3 endpoint
    const url: URL = this.getV3Endpoint('/v3/signatures/user/' + userId);
    return this.http.get(url)
      .map(res => res.json())
      .catch((error) => this.handleServiceError(error));
  }

  /**
   * GET /v3/signatures/company/{company_id}
   *
   * @param companyId the company ID
   */
  getCompanySignatures(companyId) {
    //const url: URL = this.getV1Endpoint('/v1/signatures/company/' + companyId);
    // Leverage the new go backend v3 endpoint
    const url: URL = this.getV3Endpoint('/v3/signatures/company/' + companyId);
    return this.http.get(url)
      .map(res => res.json())
      .catch((error) => this.handleServiceError(error));
  }

  /**
   * GET /v3/signatures/project/{project_id}/company/{company_id}
   *
   * @param companyId the company ID
   * @param projectId the project ID
   */
  getCompanyProjectSignatures(companyId, projectId) {
    //const url: URL = this.getV1Endpoint('/v1/signatures/company/' + companyId + '/project/' + projectId);
    // Leverage the new go backend v3 endpoint - note the slightly different path layout
    const url: URL = this.getV3Endpoint('/v3/signatures/project/' + projectId + '/company/' + companyId);
    return this.http.get(url)
      .map(res => res.json())
      .catch((error) => this.handleServiceError(error));
  }

  /**
   * GET /v3/signatures/project/{project_id}/company/{company_id}/employee
   *
   * @param companyId the company ID
   * @param projectId the project ID
   */
  getEmployeeProjectSignatures(companyId, projectId) {
    //const url: URL = this.getV1Endpoint('/v1/signatures/company/' + companyId + '/project/' + projectId + '/employee');
    // Leverage the new go backend v3 endpoint - note the different order of the parameters in the path
    const url: URL = this.getV3Endpoint('/v3/signatures/project/' + projectId + '/company/' + companyId + '/employee');
    return this.http.get(url)
      .map(res => res.json())
      .catch((error) => this.handleServiceError(error));
  }

  /**
   * GET /v3/signatures/project/{project_id}
   *
   * @param projectId the project ID
   */
<<<<<<< HEAD
  getProjectSignatures(projectId, lastKeyScanned) {
    if (lastKeyScanned) {
      const url : URL = this.getV3Endpoint(`/v3/signatures/${projectId}?pageSize=50&nextKey=${lastKeyScanned}`);
      return this.http.get(url).map(res => res.json());
    }
    else {
      const url : URL = this.getV3Endpoint(`/v3/signatures/${projectId}?pageSize=50`);
      return this.http.get(url).map(res => res.json());
    }    
=======
  getProjectSignatures(projectId) {
    //const url: URL = this.getV1Endpoint('/v1/signatures/project/' + projectId);
    // Leverage the new go backend v3 endpoint - note the slightly different path
    const url: URL = this.getV3Endpoint('/v3/signatures/project/' + projectId);
    return this.http.get(url)
      .map(res => res.json())
      .catch((error) => this.handleServiceError(error));
>>>>>>> bbf2fb51
  }

  /**
   * GET /v3/signatures/{project_id} - v3 backend query which supports pagination.
   *
   * @param projectId the project id
   * @param pageSize the optional page size - default is 50
   * @param nextKey the next key used when asking for the next page of results
   */
  getProjectSignaturesV3(projectId, pageSize=50, nextKey='') {
    let path: string = '/v3/signatures/' + projectId + '?pageSize=' + pageSize;
    if (nextKey != null && nextKey !== '' && nextKey.trim().length > 0) {
      path += '&nextKey=' + nextKey;
    }
    const url: URL = this.getV3Endpoint(path);
    return this.http.get(url).map(res => res.json());
  }

  /**
   * GET /repository
   */
  getRepositories() {
    const url: URL = this.getV1Endpoint('/v1/repository');
    return this.http.get(url).map(res => res.json());
  }

  /**
   * POST /repository
   */
  postRepository(repository) {
    /*
      repository: {
        'repository_project_id': '<project-id>',
        'repository_external_id': 'repo1',
        'repository_name': 'Repo Name',
        'repository_type': 'github',
        'repository_url': 'http://url-to-repo.com'
      }
     */
    const url: URL = this.getV1Endpoint('/v1/repository');
    return this.http.post(url, repository).map(res => res.json());
  }

  putRepository(repository) {
    /*
      repository: {
        'repository_id': '<repo-id>',
        'repository_project_id': '<project-id>',
        'repository_external_id': 'repo1',
        'repository_name': 'Repo Name',
        'repository_type': 'github',
        'repository_url': 'http://url-to-repo.com'
      }
     */
    const url: URL = this.getV1Endpoint('/v1/repository');
    return this.http.put(url, repository).map(res => res.json());
  }

  /**
   * GET /repository/{repository_id}
   **/
  getRepository(repositoryId) {
    const url: URL = this.getV1Endpoint('/v1/repository/' + repositoryId);
    return this.http.get(url).map(res => res.json());
  }

  /**
   * DELETE /repository/{repository_id}
   */
  deleteRepository(repositoryId) {
    const url: URL = this.getV1Endpoint('/v1/repository/' + repositoryId);
    return this.http.delete(url).map(res => res.json());
  }

  /**
   * /company
   **/

  /**
   * Returns list of companies for current user
   * GET /v1/company
   */
  getCompanies() {
    const url: URL = this.getV1Endpoint('/v1/company');
    return this.http.get(url).map(res => res.json());
  }

  getAllCompanies() {
    const url: URL = this.getV2Endpoint('/v2/company');
    return this.http.get(url).map(res => res.json());
  }

  postCompany(company) {
    /*
      {
        'company_name': 'Org Name',
        'company_whitelist': ['safe@email.org'],
        'company_whitelist': ['*@email.org']
      }
     */
    const url: URL = this.getV1Endpoint('/v1/company');
    return this.http.post(url, company).map(res => res.json());
  }

  putCompany(company) {
    /*
      {
        'company_id': '<company-id>',
        'company_name': 'New Company Name'
      }
     */
    const url: URL = this.getV1Endpoint('/v1/company');
    return this.http.put(url, company).map(res => res.json());
  }

  /**
   * GET /company/{company_id}
   * @param companyId
   */
  getCompany(companyId) {
    const url: URL = this.getV1Endpoint('/v2/company/' + companyId);
    return this.http.get(url).map(res => res.json());
  }

  /**
   * DELETE /company/{company_id}
   * @param companyId
   */
  deleteCompany(companyId) {
    const url: URL = this.getV1Endpoint('/v1/company/' + companyId);
    return this.http.delete(url).map(res => res.json());
  }

  /**
   * GET /project
   */
  getProjects() {
    const url: URL = this.getV1Endpoint('/v1/project');
    return this.http.get(url).map(res => res.json());
  }

  getProjectsCcla() {
    const url: URL = this.getV1Endpoint('/v1/project/ccla');
    return this.http.get(url).map(res => res.json());
  }

  postProject(project) {
    /*
      {
        'project_external_id': '<proj-external-id>',
        'project_name': 'Project Name',
        'project_ccla_enabled': True,
        'project_ccla_requires_icla_signature': True,
        'project_icla_enabled': True
      }
     */
    const url: URL = this.getV1Endpoint('/v1/project');
    return this.http.post(url, project).map(res => res.json());
  }

  /**
   * PUT /project/{project_id}
   * @param project the project payload
   */
  putProject(project) {
    /*
      {
        'project_id': '<project-id>',
        'project_name': 'New Project Name'
      }
     */
    const url: URL = this.getV1Endpoint('/v1/project');
    return this.http.put(url, project).map(res => res.json());
  }

  /**
   * GET /project/{project_id}
   * @param projectId the project ID
   */
  getProject(projectId) {
    const url: URL = this.getV2Endpoint('/v2/project/' + projectId);
    return this.http.get(url).map(res => res.json());
  }

  /**
   * GET /v1/project/external/{externalId}
   * @param externalId the external ID
   */
  getProjectsByExternalId(externalId) {
    const url: URL = this.getV1Endpoint('/v1/project/external/' + externalId);
    return this.http.get(url).map(res => res.json());
  }

  /**
   * DELETE /v1/project/{projectId}
   * @param projectId the project ID
   */
  deleteProject(projectId) {
    const url: URL = this.getV1Endpoint('/v1/project/' + projectId);
    return this.http.delete(url).map(res => res.json());
  }

  /**
   * GET /project/{project_id}/repositories
   **/
  getProjectRepositories(projectId) {
    const url: URL = this.getV1Endpoint('/v1/project/' + projectId + '/repositories');
    return this.http.get(url).map(res => res.json());
  }

  /**
   * GET /project/{project_id}/repositories_by_org
   **/
  getProjectRepositoriesByrOrg(projectId) {
    const url: URL = this.getV1Endpoint('/v1/project/' + projectId + '/repositories_group_by_organization');
    return this.http.get(url).map(res => res.json());
  }

  /**
   * POST /repository
   **/
  postProjectRepository(repository) {
    const url: URL = this.getV1Endpoint('/v1/repository');
    return this.http.post(url, repository).map(res => res.json());
  }

  /**
   * DELETE /repository
   */
  removeProjectRepository(repositoryId) {
    const url: URL = this.getV1Endpoint('/v1/repository/' + repositoryId);
    return this.http.delete(url).map(res => res.json());
  }

  /**
   * GET /project/{project_id}/configuration_orgs_and_repos
   */
  getProjectConfigurationAndRepos(projectId) {
    const url: URL = this.getV1Endpoint('/v1/project/' + projectId + '/configuration_orgs_and_repos');
    return this.http.get(url).map(res => res.json());
  }

  /**
   * GET /sfdc/${sfid}/github/organizations
   */
  getOrganizations(sfid) {
    const url: URL = this.getV1Endpoint('/v1/sfdc/' + sfid + '/github/organizations');
    return this.http.get(url).map(res => res.json());
  }

  /**
   * GET /project/{project_id}/companies
   */
  getProjectCompanies(projectId) {
    const url: URL = this.getV2Endpoint('/v2/project/' + projectId + '/companies');
    return this.http.get(url).map(res => res.json());
  }

  /**
   * GET /project/{project_id}/document/{document_type}
   */
  getProjectDocument(projectId: String, documentType: String) {
    const url: URL = this.getV2Endpoint('/v2/project/' + projectId + '/document/' + documentType);
    return this.http.get(url).map(res => res.json());
  }

  postProjectDocument(projectId: String, documentType: String, document) {
    /*
      {
        'document_name': 'doc_name.pdf',
        'document_content_type': 'url+pdf',
        'document_content': 'http://url.com/doc.pdf'
      }
     */
    const url: URL = this.getV1Endpoint('/v1/project/' + projectId + '/document/' + documentType);
    return this.http.post(url, document).map(res => res.json());
  }

  postProjectDocumentTemplate(projectId, documentType, document) {
    /*
      {
        'document_name': 'project-name_ccla_2017-11-16',
        'document_preamble': '<p>Some <strong>html</strong> content</p>',
        'document_legal_entity_name': 'Some Project Inc.',
        'new_major_version': true|false,
      }
     */
    const url: URL = this.getV1Endpoint('/v1/project/' + projectId + '/document/template/' + documentType);
    return this.http.post(url, document).map(res => res.json());
  }

  /**
   * DELETE /project/{project_id}/document/{document_type}/{major_version}/{minor_version}
   */
  deleteProjectDocumentRevision(projectId, documentType, majorVersion, minorVersion) {
    const url: URL = this.getV1Endpoint('/v1/project/' + projectId + '/document/' + documentType + '/' + majorVersion + '/' + minorVersion);
    return this.http.delete(url).map(res => res.json());
  }

  /*
   * GET /project/{project_id}/document/{document_type}/pdf/{document_major_version}/{document_minor_version}
   */
  getProjectDocumentRevisionPdf(projectId, documentType, majorVersion, minorVersion) {
    const url: URL = this.getV1Endpoint('/v1/project/' + projectId + '/document/' + documentType + '/pdf/' + majorVersion + '/' + minorVersion);
    return this.http.get(url).map(res => res.json());
  }

  /**
   * POST /request-individual-signature
   */
  postIndividualSignatureRequest(signatureRequest) {
    /*
      {
        'project_id': 'some-project-id',
        'user_id': 'some-user-uuid',
        'return_url': 'https://github.com/linuxfoundation/cla',
        'callback_url': 'http://cla.system/signed-callback'
      }
     */
    const url: URL = this.getV2Endpoint('/v2/request-individual-signature');
    return this.http.post(url, signatureRequest).map(res => res.json());
  }

  /**
   * POST /request-employee-signature
   */
  postEmployeeSignatureRequest(signatureRequest) {
    /*
      {
        'project_id': <project-id>,
        'company_id': <company-id>,
        'user_id': <user-id>
      }
     */
    const url: URL = this.getV2Endpoint('/v2/request-employee-signature');
    return this.http.post(url, signatureRequest).map(res => res.json());
  }

  /**
   * POST /request-corporate-signature
   */
  postCorporateSignatureRequest(signatureRequest) {
    /*
      {
        'project_id': <project-id>,
        'company_id': <company-id>,
        'return_url': <optional-return-url>,
      }
     */
    const url: URL = this.getV1Endpoint('/v1/request-corporate-signature');
    return this.http.post(url, signatureRequest).map(res => res.json());
  }

  /**
   * POST /signed/{installation_id}/{github_repository_id}/{change_request_id}
   */
  postSigned(installationId, githubRepositoryId, changeRequestId) {
    const url: URL = this.getV1Endpoint('/v1/signed/' + installationId + '/' + githubRepositoryId + '/' + changeRequestId);
    return this.http.post(url).map(res => res.json());
  }

  /**
   * GET /return-url/{signature_id}
   */
  getReturnUrl(signatureId) {
    const url: URL = this.getV2Endpoint('/v2/return-url/' + signatureId);
    return this.http.get(url).map(res => res.json());
  }

  /**
   * GET /repository-provider/{provider}/sign/{installation_id}/{github_repository_id}/{change_request_id}
   */
  getSignRequest(provider, installationId, githubRepositoryId, changeRequestId) {
    const url: URL = this.getV2Endpoint('/v2/repository-provider/' + provider + '/sign/' + installationId + '/' + githubRepositoryId + '/' + changeRequestId);
    return this.http.get(url).map(res => res.json());
  }

  /**
   * GET /repository-provider/{provider}/icon.svg
   */
  getChangeIcon(provider) {
    // This probably won't map to json, but instead to svg/xml
    const url: URL = this.getV2Endpoint('/v2/repository-provider/' + provider + '/icon.svg');
    return this.http.get(url).map(res => res.json());
  }

  /**
   * POST /repository-provider/{provider}/activity
   */
  postReceivedActivity(provider) {
    const url: URL = this.getV2Endpoint('/v2/repository-provider/' + provider + '/activity');
    return this.http.post(url).map(res => res.json());
  }

  /**
   * GET /github/organizations
   */
  getGithubOrganizations() {
    const url: URL = this.getV1Endpoint('/v1/github/organizations');
    return this.http.get(url).map(res => res.json());
  }

  /**
   * POST /github/organizations
   */
  postGithubOrganization(organization) {
    /*
      organization: {
        'organization_project_id': '<project-id>',
        'organization_name': 'org-name'
      }
     */
    const url: URL = this.getV1Endpoint('/v1/github/organizations');
    return this.http.post(url, organization).map(res => res.json());
  }

  /**
   * GET /github/get/namespace/{namespace}
   */
  getGithubGetNamespace(namespace) {
    const url: URL = this.getV1Endpoint('/v1/github/get/namespace/' + namespace);
    return this.http.get(url).map(res => res.json());
  }

  /**
   * GET /github/check/namespace/{namespace}
   */
  getGithubCheckNamespace(namespace) {
    const url: URL = this.getV1Endpoint('/v1/github/check/namespace/' + namespace);
    return this.http.get(url).map(res => res.json());
  }

  /**
   * GET /github/organizations/{organization_name}
   */
  getGithubOrganization(organizationName) {
    const url: URL = this.getV1Endpoint('/v1/github/organizations/' + organizationName);
    return this.http.get(url).map(res => res.json());
  }

  /**
   * DELETE /github/organizations/{organization_name}
   */
  deleteGithubOrganization(organizationName) {
    const url: URL = this.getV1Endpoint('/v1/github/organizations/' + organizationName);
    return this.http.delete(url).map(res => res.json());
  }

  /**
   * GET /github/organizations/{organization_name}/repositories
   */
  getGithubOrganizationRepositories(organizationName) {
    const url: URL = this.getV1Endpoint('/v1/github/organizations/' + organizationName + '/repositories');
    return this.http.get(url).map(res => res.json());
  }

  /**
   * GET /github/installation
   */
  getGithubInstallation() {
    const url: URL = this.getV2Endpoint('/v2/github/installation');
    return this.http.get(url).map(res => res.json());
  }

  /**
   * POST /github/installation
   */
  postGithubInstallation() {
    const url: URL = this.getV2Endpoint('/v2/github/installation');
    return this.http.post(url).map(res => res.json());
  }

  /**
   * POST /github/activity
   */
  postGithubActivity() {
    const url: URL = this.getV2Endpoint('/v2/github/activity');
    return this.http.post(url).map(res => res.json());
  }

  /**
   * POST /github/validate
   */
  postGithubValidate() {
    const url: URL = this.getV1Endpoint('/v1/github/validate');
    return this.http.post(url).map(res => res.json());
  }

  /**
   * GET /salesforce/projects
   */
  getAllProjectsFromSFDC() {
    // Use the deployed API endpoint regardless as the salesforce endpoints are on a different lambda and
    // we don't/can't run this locally
    const url: URL = this.getV1APIEndpoint('/v1/salesforce/projects');
    return this.http.get(url).map(res => res.json().map(p => this.addProjectLogoFromS3(p)));
  }

  /**
   * GET /salesforce/projects?id={projectId}
   */
  getProjectFromSFDC(projectId) {
    // Use the deployed API endpoint regardless as the salesforce endpoints are on a different lambda and
    // we don't/can't run this locally
    const url: URL = this.getV1APIEndpoint('/v1/salesforce/project?id=' + projectId);
    return this.http.get(url).map(res => res.json()).map(p => this.addProjectLogoFromS3(p));
  }

  addProjectLogoFromS3(project) {
    let objLogoUrl = {
      "logoRef": `${this.s3LogoUrl}/${project.id}.png`
    };
    return {...project, ...objLogoUrl};
  }

  getGerritInstance(projectId) {
    const url: URL = this.getV1Endpoint('/v1/project/' + projectId + '/gerrits');
    return this.http.get(url).map(res => res.json());
  }

  deleteGerritInstance(gerritId) {
    const url: URL = this.getV1Endpoint('/v1/gerrit/' + gerritId);
    return this.http.delete(url).map(res => res.json());
  }

  postGerritInstance(gerrit) {
    const url: URL = this.getV1Endpoint('/v1/gerrit');
    return this.http.post(url, gerrit).map(res => res.json());
  }

  getTemplates() {
    const url: URL = this.getV3Endpoint('/v3/template');
    return this.http.get(url).map(res => res.json());
  }

  postClaGroupTemplate(projectId, data) {
    const url: URL = this.getV3Endpoint('/v3/clagroup/' + projectId + '/template');
    return this.http.post(url, data).map(res => res.json());
  }

  private handleServiceError(error: any) {
    const errString = String(error);
    if (errString.includes('401')) {
      console.log('authentication error invoking service: ' + error + '. Forcing user to log out...');
      this.authService.logout();
    } else {
      console.log('problem invoking service: ' + error);
    }
  }

  //////////////////////////////////////////////////////////////////////////////
}<|MERGE_RESOLUTION|>--- conflicted
+++ resolved
@@ -363,25 +363,16 @@
    *
    * @param projectId the project ID
    */
-<<<<<<< HEAD
   getProjectSignatures(projectId, lastKeyScanned) {
+    // Leverage the new go backend v3 endpoint - note the slightly different path
     if (lastKeyScanned) {
-      const url : URL = this.getV3Endpoint(`/v3/signatures/${projectId}?pageSize=50&nextKey=${lastKeyScanned}`);
-      return this.http.get(url).map(res => res.json());
+      const url : URL = this.getV3Endpoint(`/v3/signatures/project/${projectId}?pageSize=50&nextKey=${lastKeyScanned}`);
+      return this.http.get(url).map(res => res.json()).catch((error) => this.handleServiceError(error));
     }
     else {
-      const url : URL = this.getV3Endpoint(`/v3/signatures/${projectId}?pageSize=50`);
-      return this.http.get(url).map(res => res.json());
+      const url : URL = this.getV3Endpoint(`/v3/signatures/project/${projectId}?pageSize=50`);
+      return this.http.get(url).map(res => res.json()).catch((error) => this.handleServiceError(error));
     }    
-=======
-  getProjectSignatures(projectId) {
-    //const url: URL = this.getV1Endpoint('/v1/signatures/project/' + projectId);
-    // Leverage the new go backend v3 endpoint - note the slightly different path
-    const url: URL = this.getV3Endpoint('/v3/signatures/project/' + projectId);
-    return this.http.get(url)
-      .map(res => res.json())
-      .catch((error) => this.handleServiceError(error));
->>>>>>> bbf2fb51
   }
 
   /**
