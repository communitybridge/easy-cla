--- conflicted
+++ resolved
@@ -10,11 +10,8 @@
   NavParams,
   ViewController
 } from 'ionic-angular';
-<<<<<<< HEAD
-=======
-import { ClaService } from '../../services/cla.service';
+
 import { PlatformLocation } from '@angular/common';
->>>>>>> 5e706958
 
 @IonicPage({
   segment: 'cla-contract-version-modal'
@@ -34,19 +31,12 @@
     public navParams: NavParams,
     public viewCtrl: ViewController,
     public modalCtrl: ModalController,
-<<<<<<< HEAD
-    public events: Events
-  ) {
-=======
-    private claService: ClaService,
     public events: Events,
     private location: PlatformLocation,
   ) {
     this.location.onPopState(() => {
       this.viewCtrl.dismiss(false);
     });
-    this.claProjectId = this.navParams.get('claProjectId');
->>>>>>> 5e706958
     this.documentType = this.navParams.get('documentType');
     this.documents = this.navParams.get('documents').reverse();
     if (this.documents.length > 0) {
@@ -61,7 +51,7 @@
     });
   }
 
-  ngOnInit() {}
+  ngOnInit() { }
 
   /**
    * Called if popover dismissed with data. Passes data to a callback function
@@ -87,14 +77,14 @@
       const myWindow = window.open('', '_blank', 'titlebar=yes,width=' + width + ',height=' + height);
       myWindow.document.write(
         '<html><head><title>PDF Document Unavailable</title></head>' +
-          '<body>' +
-          '<p>' +
-          msg +
-          '</p>' +
-          '</body></html>'
+        '<body>' +
+        '<p>' +
+        msg +
+        '</p>' +
+        '</body></html>'
       );
     } else {
-      const modal = this.modalCtrl.create('PdfViewerModal', {doc: document.documentS3URL, documentType: this.documentType});
+      const modal = this.modalCtrl.create('PdfViewerModal', { doc: document.documentS3URL, documentType: this.documentType });
       modal.present();
     }
   }
