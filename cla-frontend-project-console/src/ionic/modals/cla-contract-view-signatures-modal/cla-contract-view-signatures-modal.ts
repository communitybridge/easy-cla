// Copyright The Linux Foundation and each contributor to CommunityBridge.
// SPDX-License-Identifier: MIT

import { Component } from '@angular/core';
import { PlatformLocation } from '@angular/common';
import {
  Events,
  IonicPage,
  ModalController,
  NavController,
  NavParams,
  PopoverController,
  ViewController,
} from 'ionic-angular';
import { ClaService } from '../../services/cla.service';
import { RolesService } from '../../services/roles.service';
import { FormGroup, FormBuilder, Validators, FormControl } from '@angular/forms';

@IonicPage({
  segment: 'cla-contract-view-signatures-modal',
})
@Component({
  selector: 'cla-contract-view-signatures-modal',
  templateUrl: 'cla-contract-view-signatures-modal.html',
})
export class ClaContractViewSignaturesModal {
  selectedProject: any;
  claProjectId: string;
  claProjectName: string;
<<<<<<< HEAD

  loading: any;
  //sort: any;

=======
  loading: any;
  //sort: any;
>>>>>>> e3b809a8
  form: FormGroup;
  searchString: string;
  companies: any[];
  users: any[];
  filteredData: any[];
  data: any;
<<<<<<< HEAD


=======
>>>>>>> e3b809a8
  // Pagination next/previous options
  limitPerPage: number = 100;
  resultCount: number = 0;
  nextKey = null;
  previousKeys = [];

  // Easy sort table variables
  columnData: any[] = [];
  column: any[] = [
    { head: 'Type', dataKey: 'signatureReferenceType' },
<<<<<<< HEAD
    { head: 'Name', dataKey: 'userName,' },
=======
    { head: 'Name', dataKey: 'userName' },
>>>>>>> e3b809a8
    { head: 'Company Name', dataKey: 'companyName' },
    { head: 'GitHubID', dataKey: 'userGHID' },
    { head: 'LFID', dataKey: 'userLFID' },
    { head: 'Version', dataKey: 'version' },
    { head: 'Date', dataKey: 'signatureCreated' },
  ];

  constructor(
    public navCtrl: NavController,
    public navParams: NavParams,
    private claService: ClaService,
    public viewCtrl: ViewController,
    public modalCtrl: ModalController,
    private popoverCtrl: PopoverController,
    public rolesService: RolesService,
    public events: Events,
    private formBuilder: FormBuilder,
    private location: PlatformLocation
  ) {
    this.claProjectId = this.navParams.get('claProjectId');
    this.claProjectName = this.navParams.get('claProjectName');
    this.getDefaults();

    this.form = this.formBuilder.group({
      search: ['', Validators.compose([Validators.required, Validators.minLength(3)])],
      searchField: ['user'],
      fullMatch: [false],
    });

    this.location.onPopState(() => {
      this.viewCtrl.dismiss(false);
    });

    events.subscribe('modal:close', () => {
      this.dismiss();
    });
  }

  ngOnInit() {
    this.getSignatures();
  }

  get search(): FormControl {
    return <FormControl>this.form.get('search');
  }

  get searchField(): FormControl {
    return <FormControl>this.form.get('searchField');
  }

  get fullMatch(): FormControl {
    return <FormControl>this.form.get('fullMatch');
  }

  getDefaults() {
    this.data = {};
    this.loading = {
      signatures: true,
    };
  }

  filterDatatable() {
    if (this.form.valid) {
      this.searchString = this.search.value;
      this.getSignatures();
    }
  }

  resetFilter() {
    this.searchString = null;
    this.searchField.reset('user');
    this.fullMatch.setValue(false);
    this.search.reset();
    this.getSignatures();
  }

  // get all signatures
  getSignatures(lastKeyScanned = '') {
    this.loading.signatures = true;
    this.claService
      .getProjectSignaturesV3(
        this.claProjectId,
        this.limitPerPage,
        lastKeyScanned,
        this.searchString,
        this.searchField.value,
        null,
        this.fullMatch.value,
      )
      .subscribe((response) => {
        this.data = response;
        this.resultCount = this.data.resultCount;

        // Pagination Logic - add the key used to render this page to our previous keys
        if (lastKeyScanned) {
<<<<<<< HEAD
          this.previousKeys.push(lastKeyScanned);    
=======
          this.previousKeys.push(lastKeyScanned);
>>>>>>> e3b809a8
        }
        // If we have a next key (usually we would unless there are no more records)
        if (this.data.lastKeyScanned) {
          this.nextKey = this.data.lastKeyScanned;
        } else {
          this.nextKey = null;
        }
<<<<<<< HEAD
        
=======

>>>>>>> e3b809a8
        if (this.data && this.data.signatures) {
          this.columnData = this.data.signatures.map(e => ({
            ...e,
            signatureCreated: e.signatureCreated.split('T')[0],
            signatureReferenceType: this.getSignatureType(e),
<<<<<<< HEAD
            companyName: e.companyName ? e.companyName : '',
=======
            companyName: e.companyName ? this.trimCharacter(e.companyName, 25) : '',
            userName: e.userName ? this.trimCharacter(e.userName, 25) : '',
>>>>>>> e3b809a8
            icon: this.getSignatureType(e) === 'Company' ||
              this.getSignatureType(e) === 'Employee' ?
              { index: 0, iconName: 'briefcase' } :
              { index: 0, iconName: 'person' }
          }))
        } else {
          this.nextKey = null;
        }
        this.loading.signatures = false;
      });
  }

  getNextPage() {
    if (this.nextKey) {
      this.getSignatures(this.nextKey);
    } else {
      this.getSignatures();
    }
  }

  getPreviousPage() {
    if (this.previousKeys.length > 0) {
      // Since the most recent previous key is the current page - we want to go one more back to the one before
      // so we pop two and use the second key as the key to use to render the page
      this.previousKeys.pop();
<<<<<<< HEAD
      const previousLastScannedKey =  this.previousKeys.length > 0 ? this.previousKeys.pop() : '';
=======
      const previousLastScannedKey = this.previousKeys.length > 0 ? this.previousKeys.pop() : '';
>>>>>>> e3b809a8
      this.getSignatures(previousLastScannedKey);
    } else {
      this.getSignatures();
    }
  }

  previousButtonDisabled(): boolean {
    return this.previousKeys.length == 0;
  }

  nextButtonDisabled(): boolean {
    return this.nextKey == null && this.previousKeys.length >= 0;
  }

  signaturePopover(ev, signature) {
    let actions = {
      items: [
        {
          label: 'Details',
          callback: 'signatureDetails',
          callbackData: {
            signature: signature,
          },
        },
        {
          label: 'CLA',
          callback: 'signatureCla',
          callbackData: {
            signature: signature,
          },
        },
      ],
    };
    let popover = this.popoverCtrl.create('ActionPopoverComponent', actions);

    popover.present({
      ev: ev,
    });

    popover.onDidDismiss((popoverData) => {
      if (popoverData) {
        this.popoverResponse(popoverData);
      }
    });
  }

  /**
   * Called if popover dismissed with data. Passes data to a callback function
   * @param  {object} popoverData should contain .callback and .callbackData
   */
  popoverResponse(popoverData) {
    let callback = popoverData.callback;
    if (this[callback]) {
      this[callback](popoverData.callbackData);
    }
  }



  dismiss() {
    this.viewCtrl.dismiss();
  }

  getSignatureType(signature: any): string {
    if (
      signature.signatureReferenceType === 'user' &&
      signature.signatureType === 'cla' &&
      signature.companyName == undefined
    ) {
      return 'Individual';
    } else if (
      signature.signatureReferenceType === 'user' &&
      signature.signatureType === 'cla' &&
      signature.companyName != undefined
    ) {
      return 'Employee';
    } else if (
      signature.signatureReferenceType === 'company' &&
      signature.signatureType === 'ccla' &&
      signature.companyName != undefined
    ) {
      return 'Company';
    } else {
      return 'Unknown';
    }
  }

  trimCharacter(text, length) {
    return text.length > length ? text.substring(0, length) + '...' : text;
  }
}<|MERGE_RESOLUTION|>--- conflicted
+++ resolved
@@ -27,26 +27,14 @@
   selectedProject: any;
   claProjectId: string;
   claProjectName: string;
-<<<<<<< HEAD
-
   loading: any;
   //sort: any;
-
-=======
-  loading: any;
-  //sort: any;
->>>>>>> e3b809a8
   form: FormGroup;
   searchString: string;
   companies: any[];
   users: any[];
   filteredData: any[];
   data: any;
-<<<<<<< HEAD
-
-
-=======
->>>>>>> e3b809a8
   // Pagination next/previous options
   limitPerPage: number = 100;
   resultCount: number = 0;
@@ -57,11 +45,7 @@
   columnData: any[] = [];
   column: any[] = [
     { head: 'Type', dataKey: 'signatureReferenceType' },
-<<<<<<< HEAD
-    { head: 'Name', dataKey: 'userName,' },
-=======
     { head: 'Name', dataKey: 'userName' },
->>>>>>> e3b809a8
     { head: 'Company Name', dataKey: 'companyName' },
     { head: 'GitHubID', dataKey: 'userGHID' },
     { head: 'LFID', dataKey: 'userLFID' },
@@ -157,11 +141,7 @@
 
         // Pagination Logic - add the key used to render this page to our previous keys
         if (lastKeyScanned) {
-<<<<<<< HEAD
-          this.previousKeys.push(lastKeyScanned);    
-=======
           this.previousKeys.push(lastKeyScanned);
->>>>>>> e3b809a8
         }
         // If we have a next key (usually we would unless there are no more records)
         if (this.data.lastKeyScanned) {
@@ -169,22 +149,13 @@
         } else {
           this.nextKey = null;
         }
-<<<<<<< HEAD
-        
-=======
-
->>>>>>> e3b809a8
         if (this.data && this.data.signatures) {
           this.columnData = this.data.signatures.map(e => ({
             ...e,
             signatureCreated: e.signatureCreated.split('T')[0],
             signatureReferenceType: this.getSignatureType(e),
-<<<<<<< HEAD
-            companyName: e.companyName ? e.companyName : '',
-=======
             companyName: e.companyName ? this.trimCharacter(e.companyName, 25) : '',
             userName: e.userName ? this.trimCharacter(e.userName, 25) : '',
->>>>>>> e3b809a8
             icon: this.getSignatureType(e) === 'Company' ||
               this.getSignatureType(e) === 'Employee' ?
               { index: 0, iconName: 'briefcase' } :
@@ -210,11 +181,7 @@
       // Since the most recent previous key is the current page - we want to go one more back to the one before
       // so we pop two and use the second key as the key to use to render the page
       this.previousKeys.pop();
-<<<<<<< HEAD
-      const previousLastScannedKey =  this.previousKeys.length > 0 ? this.previousKeys.pop() : '';
-=======
       const previousLastScannedKey = this.previousKeys.length > 0 ? this.previousKeys.pop() : '';
->>>>>>> e3b809a8
       this.getSignatures(previousLastScannedKey);
     } else {
       this.getSignatures();
