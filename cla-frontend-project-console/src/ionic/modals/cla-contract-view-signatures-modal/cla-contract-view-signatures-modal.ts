// Copyright The Linux Foundation and each contributor to CommunityBridge.
// SPDX-License-Identifier: MIT

import { Component } from '@angular/core';
import {
  NavController,
  NavParams,
  ViewController,
  IonicPage,
  Events,
  ModalController,
  PopoverController,
} from 'ionic-angular';
import { FormBuilder, FormGroup, Validators } from '@angular/forms';
import { ClaService } from '../../services/cla.service'
import { SortService } from "../../services/sort.service";
import { KeycloakService } from "../../services/keycloak/keycloak.service";
import { RolesService } from "../../services/roles.service";


@IonicPage({
  segment: 'cla-contract-view-signatures-modal'
})
@Component({
  selector: 'cla-contract-view-signatures-modal',
  templateUrl: 'cla-contract-view-signatures-modal.html',
})
export class ClaContractViewSignaturesModal {
  selectedProject: any;
  claProjectId: string;

  loading: any;
  sort: any;
  signatures: any[];
  searchTerm: string;
  columns: any[];
  rows: any[]

  companies: any[];
  users: any[];
  filteredData: any[];
<<<<<<< HEAD
  data: any;
=======
>>>>>>> 30971dfd

  constructor(
    public navCtrl: NavController,
    public navParams: NavParams,
    private claService: ClaService,
    private sortService: SortService,
    public viewCtrl: ViewController,
    public modalCtrl: ModalController,
    private popoverCtrl: PopoverController,
    private keycloak: KeycloakService,
    public rolesService: RolesService,
    public events: Events
  ) {
    this.claProjectId = this.navParams.get('claProjectId');
    this.getDefaults();

    events.subscribe('modal:close', () => {
      this.dismiss();
    });
  }

  ngOnInit() {
    this.getSignatures();
  }

  getDefaults() {
    this.data = {};
    this.loading = {
      signatures: true
    };
    this.searchTerm = '',
      this.sort = {
        signatureType: {
          arrayProp: 'signatureType',
          sortType: 'text',
          sort: null,
        },
        name: {
          arrayProp: 'referenceEntity.user_name',
          sortType: 'text',
          sort: null,
        },
        company: {
          arrayProp: 'signature_user_ccla_company_id',
          sortType: 'text',
          sort: null,
        },
        githubId: {
          arrayProp: 'referenceEntity.user_github_id',
          sortType: 'number',
          sort: null,
        },
        version: {
          arrayProp: 'documentVersion',
          sortType: 'semver',
          sort: null,
        },
        date: {
          arrayProp: 'date_modified',
          sortType: 'date',
          sort: null,
        },
      };
    this.signatures = [];
    this.filteredData = this.rows
    this.columns = [
      { prop: 'Entity Type' },
      { prop: 'Name' },
      { prop: 'Company' },
      { prop: 'GithubID' },
      { prop: 'LFID' },
      { prop: 'Version' },
      { prop: 'Date' }
    ];
  }

  async getUser(signatureReferenceId) {
    return await this.claService.getUser(signatureReferenceId).toPromise();
  }

  async getCompany(referenceId) {
    return await this.claService.getCompany(referenceId).toPromise();
  }

  getSignatures() {
<<<<<<< HEAD
    this.claService.getProjectSignatures(this.claProjectId).subscribe((response) => {
      this.data = response;
      this.loading.signatures = false;
      this.signatures = this.data.signatures;
      this.rows = this.mapSignatures();
=======
    this.claService.getProjectSignatures(this.claProjectId).subscribe((signatures) => {
      for (let signature of signatures) {
        signature.documentVersion = `${signature.signature_document_major_version}.${signature.signature_document_minor_version}`;
        // Include only signed signatures into SignedSignatures
        if (signature.signature_signed === true) {
          if (signature.signature_reference_type === "user") {
            // ICLA, Employee CCLA
            this.getUser(signature.signature_reference_id).then((user) => {
              if (user) {
                signature.user = { ...user };
                if (signature.signature_user_ccla_company_id) {
                  this.getCompany(signature.signature_user_ccla_company_id).then((company) => {
                    if (company) {
                      signature.company = { ...company };
                    }
                  }).catch((err) => {
                    console.log(err)
                  })
                }
              }
            });
          }
          else if (signature.signature_reference_type === "company") {
            this.getCompany(signature.signature_reference_id).then((company) => {
              if (company) {
                signature.company = { ...company };
                this.getUser(company.company_manager_id).then((user) => {
                  if (user) {
                    signature.user = { ...user }
                  }
                }).catch((err) => {
                  console.log(err)
                })
              }
            });
          }
          this.signatures.push(signature);
          setTimeout(() => {
            this.loading.signatures = false;
            this.rows = this.mapSignatures();
          }, 5000)
        }
      }
>>>>>>> 30971dfd
    });
  }

  sortMembers(prop) {
    console.log(prop, 'this is props')
    // this.sortService.toggleSort(
    //   this.sort,
    //   prop,
    //   this.signatures,
    // );
  }

  signaturePopover(ev, signature) {
    let actions = {
      items: [
        {
          label: 'Details',
          callback: 'signatureDetails',
          callbackData: {
            signature: signature,
          }
        },
        {
          label: 'CLA',
          callback: 'signatureCla',
          callbackData: {
            signature: signature,
          }
        },
      ]
    };
    let popover = this.popoverCtrl.create(
      'ActionPopoverComponent',
      actions,
    );

    popover.present({
      ev: ev
    });

    popover.onDidDismiss((popoverData) => {
      if (popoverData) {
        this.popoverResponse(popoverData);
      }
    });
  }

  /**
   * Called if popover dismissed with data. Passes data to a callback function
   * @param  {object} popoverData should contain .callback and .callbackData
   */
  popoverResponse(popoverData) {
    let callback = popoverData.callback;
    if (this[callback]) {
      this[callback](popoverData.callbackData);
    }
  }

  signatureDetails(data) {
    console.log('signature details');
  }

  signatureCla(data) {
    console.log('signature cla');
  }

  dismiss() {
    this.viewCtrl.dismiss();
  }

  mapSignatures() {
    this.loading.signatures = false;
<<<<<<< HEAD
    return this.signatures && this.signatures.map((signature) => {
      const formattedSignature = {
        'Entity Type': signature.signatureReferenceType,
        'Name': signature.userName && signature.userName,
        'Company': signature.companyName && signature.companyName,
        'GithubID': signature.userGHID && signature.userGHID,
        "LFID": signature.LFID && signature.LFID,
        'Version': `v${signature.version}`,
        'Date': signature.signatureCreated
=======
    return this.signatures.map((signature) => {
      const formattedSignature = {
        'Entity Type': signature.signature_reference_type,
        'Name': signature.user && signature.user.user_name,
        'Company': signature.company && signature.company.company_name,
        'GithubID': signature.user && signature.user.user_github_id,
        "LFID": signature.user && signature.user.lf_username,
        'Version': `v${signature.documentVersion}`,
        'Date': signature.date_modified
>>>>>>> 30971dfd
      }
      return formattedSignature
    })
  }

  onSearch($event) {
    this.filteredData = this.rows;
    let val = $event.value.trim().toLowerCase();
    if (val.length > 0) {
      let colsAmt = this.columns.length;
      let keys = Object.keys(this.rows[0]);
      this.rows = this.filteredData.filter(function (item) {
        for (let i = 0; i < colsAmt; i++) {
          if (item[keys[i]] !== null && item[keys[i]] !== undefined && item[keys[i]].toString().toLowerCase().indexOf(val) !== -1 || !val) {
            // found match, return true to add to result set
            return true;
          }
        }
      });
    }
    else {
      this.rows = this.mapSignatures();
    }
  }
}<|MERGE_RESOLUTION|>--- conflicted
+++ resolved
@@ -39,10 +39,10 @@
   companies: any[];
   users: any[];
   filteredData: any[];
-<<<<<<< HEAD
   data: any;
-=======
->>>>>>> 30971dfd
+  page: any;
+  lastScannedKey: any[];
+  previousLastScannedKeys: any[];
 
   constructor(
     public navCtrl: NavController,
@@ -69,6 +69,13 @@
   }
 
   getDefaults() {
+    this.page = {
+      size: 10,
+      pageNumber: 0
+
+    }
+    this.lastScannedKey = [];
+    this.previousLastScannedKeys = [];
     this.data = {};
     this.loading = {
       signatures: true
@@ -127,68 +134,36 @@
     return await this.claService.getCompany(referenceId).toPromise();
   }
 
-  getSignatures() {
-<<<<<<< HEAD
-    this.claService.getProjectSignatures(this.claProjectId).subscribe((response) => {
+  // get all signatures
+  getSignatures(lastKeyScanned = "") {
+    this.claService.getProjectSignatures(this.claProjectId, lastKeyScanned).subscribe((response) => {
       this.data = response;
-      this.loading.signatures = false;
+      if (this.data.lastKeyScanned) {
+        // push next keys to a stack
+        this.lastScannedKey.push(this.data.lastKeyScanned)
+      }
+      this.page.totalCount = this.data.resultCount
       this.signatures = this.data.signatures;
       this.rows = this.mapSignatures();
-=======
-    this.claService.getProjectSignatures(this.claProjectId).subscribe((signatures) => {
-      for (let signature of signatures) {
-        signature.documentVersion = `${signature.signature_document_major_version}.${signature.signature_document_minor_version}`;
-        // Include only signed signatures into SignedSignatures
-        if (signature.signature_signed === true) {
-          if (signature.signature_reference_type === "user") {
-            // ICLA, Employee CCLA
-            this.getUser(signature.signature_reference_id).then((user) => {
-              if (user) {
-                signature.user = { ...user };
-                if (signature.signature_user_ccla_company_id) {
-                  this.getCompany(signature.signature_user_ccla_company_id).then((company) => {
-                    if (company) {
-                      signature.company = { ...company };
-                    }
-                  }).catch((err) => {
-                    console.log(err)
-                  })
-                }
-              }
-            });
-          }
-          else if (signature.signature_reference_type === "company") {
-            this.getCompany(signature.signature_reference_id).then((company) => {
-              if (company) {
-                signature.company = { ...company };
-                this.getUser(company.company_manager_id).then((user) => {
-                  if (user) {
-                    signature.user = { ...user }
-                  }
-                }).catch((err) => {
-                  console.log(err)
-                })
-              }
-            });
-          }
-          this.signatures.push(signature);
-          setTimeout(() => {
-            this.loading.signatures = false;
-            this.rows = this.mapSignatures();
-          }, 5000)
-        }
-      }
->>>>>>> 30971dfd
-    });
+      this.loading.signatures = false;
+    });
+  }
+
+  getNextPage() {
+    this.loading.signatures = true;
+    let lastKeyScanned = this.lastScannedKey.pop();
+    this.previousLastScannedKeys.push(lastKeyScanned);
+    this.getSignatures(lastKeyScanned)
+  }
+
+  getPreviousPage() {
+    this.loading.signatures = true;
+    const previousLastScannedKeys = this.previousLastScannedKeys.shift()
+    this.getSignatures()
   }
 
   sortMembers(prop) {
-    console.log(prop, 'this is props')
-    // this.sortService.toggleSort(
-    //   this.sort,
-    //   prop,
-    //   this.signatures,
-    // );
+   
   }
 
   signaturePopover(ev, signature) {
@@ -250,8 +225,6 @@
   }
 
   mapSignatures() {
-    this.loading.signatures = false;
-<<<<<<< HEAD
     return this.signatures && this.signatures.map((signature) => {
       const formattedSignature = {
         'Entity Type': signature.signatureReferenceType,
@@ -261,17 +234,6 @@
         "LFID": signature.LFID && signature.LFID,
         'Version': `v${signature.version}`,
         'Date': signature.signatureCreated
-=======
-    return this.signatures.map((signature) => {
-      const formattedSignature = {
-        'Entity Type': signature.signature_reference_type,
-        'Name': signature.user && signature.user.user_name,
-        'Company': signature.company && signature.company.company_name,
-        'GithubID': signature.user && signature.user.user_github_id,
-        "LFID": signature.user && signature.user.lf_username,
-        'Version': `v${signature.documentVersion}`,
-        'Date': signature.date_modified
->>>>>>> 30971dfd
       }
       return formattedSignature
     })
