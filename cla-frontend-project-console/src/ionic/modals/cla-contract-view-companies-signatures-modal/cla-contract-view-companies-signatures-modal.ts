// Copyright The Linux Foundation and each contributor to CommunityBridge.
// SPDX-License-Identifier: MIT

import { Component, ViewChild } from '@angular/core';
import { DatePipe, PlatformLocation } from '@angular/common';
import {
  Events,
  IonicPage,
  ModalController,
  NavController,
  NavParams,
  PopoverController,
  ViewController,
} from 'ionic-angular';
import { ClaService } from '../../services/cla.service';
import { SortService } from '../../services/sort.service';
import { KeycloakService } from '../../services/keycloak/keycloak.service';
import { RolesService } from '../../services/roles.service';
import { FormGroup, FormBuilder, Validators, FormControl } from '@angular/forms';

@IonicPage({
  segment: 'cla-contract-view-companies-signatures-modal',
})
@Component({
  selector: 'cla-contract-view-companies-signatures-modal',
  templateUrl: 'cla-contract-view-companies-signatures-modal.html',
})
export class ClaContractViewCompaniesSignaturesModal {
  @ViewChild('companiesTable') table: any;
  selectedProject: any;
  claProjectId: string;
  claProjectName: string;
  loading: any;
  form: FormGroup;
  searchString: string = '';
  companies: any[];
  users: any[];
  data: any;
  page: any;
  // Pagination next/previous options
  limitPerPage: number = 100;
  resultCount: number = 0;
  nextKey = null;
  previousKeys = [];
<<<<<<< HEAD


=======
>>>>>>> e3b809a8
  errorMsg = '';

  // Easy sort table variables
  columnData = [];
  column = [{ head: 'Company', dataKey: 'companyName' }, { head: 'Version', dataKey: 'version' }, { head: 'Date Signed', dataKey: 'signatureCreated' }];
  childColumn = [{ head: 'Name', dataKey: 'username' }, { head: 'Email', dataKey: 'lfEmail' }, { head: 'username/LFID', dataKey: 'lfUsername' }];

  constructor(
    public navCtrl: NavController,
    public navParams: NavParams,
    private claService: ClaService,
    public viewCtrl: ViewController,
    public modalCtrl: ModalController,
    private popoverCtrl: PopoverController,
    public rolesService: RolesService,
    public events: Events,
    private formBuilder: FormBuilder,
    private location: PlatformLocation
  ) {
    this.claProjectId = this.navParams.get('claProjectId');
    this.claProjectName = this.navParams.get('claProjectName');
    this.getDefaults();

    this.form = this.formBuilder.group({
      search: ['', Validators.compose([Validators.required, Validators.minLength(3)])],
      searchField: ['company'],
      fullMatch: [false],
    });

    this.location.onPopState(() => {
      this.viewCtrl.dismiss(false);
    });

    events.subscribe('modal:close', () => {
      this.dismiss();
    });
  }

  ngOnInit() {
    this.getSignatures();
  }

  get search(): FormControl {
    return <FormControl>this.form.get('search');
  }

  get searchField(): FormControl {
    return <FormControl>this.form.get('searchField');
  }

  get fullMatch(): FormControl {
    return <FormControl>this.form.get('fullMatch');
  }

  getDefaults() {
    this.page = {
      pageNumber: 0,
    };

    // Pagination initialization
    this.nextKey = null;
    this.previousKeys = [];

    this.data = {};
    this.loading = {
      signatures: true,
    };

  }


  filterDatatable() {
    if (this.form.valid) {
      this.searchString = this.search.value;
      this.getSignatures();
    }
  }

  resetFilter() {
    this.searchString = null;
    this.searchField.reset('company');
    this.fullMatch.setValue(false);
    this.search.reset();
    this.getSignatures();
  }

  // get all signatures
  getSignatures(lastKeyScanned = '') {
    this.errorMsg = '';
    this.loading.signatures = true;
    this.claService
      .getProjectSignaturesV3(
        this.claProjectId,
        this.limitPerPage,
        lastKeyScanned,
        this.searchString,
        this.searchField.value,
        'ccla',
        this.fullMatch.value,
      )
      .subscribe((response) => {
        this.data = response;

        // Pagination Logic - add the key used to render this page to our previous keys
        if (lastKeyScanned) {
          this.previousKeys.push(lastKeyScanned);
        }
        // If we have a next key (usually we would unless there are no more records)
        if (this.data.lastKeyScanned) {
          this.nextKey = this.data.lastKeyScanned;
        } else {
          this.nextKey = null;
        }

        if (this.data && this.data.signatures) {
<<<<<<< HEAD
          this.columnData = this.data.signatures.map(e => ({ ...e, signatureCreated: e.signatureCreated.split('T')[0] }))
=======
          this.columnData = this.data.signatures.map(e => ({ 
            ...e, 
            signatureCreated: e.signatureCreated.split('T')[0], 
            companyName: this.trimCharacter(e.companyName, 30)
          }))
>>>>>>> e3b809a8
        } else {
          this.columnData = []
        }

        this.page.totalCount = this.data.resultCount;
        this.loading.signatures = false;
      }, err => {
        this.errorMsg = 'Could not retrieve company signature data. Please try again';
        this.loading.signatures = false;
      });
  }

  getNextPage() {
    if (this.nextKey) {

      this.getSignatures(this.nextKey);
    } else {
      this.getSignatures();
    }
  }

  getPreviousPage() {
    if (this.previousKeys.length > 0) {
      // Since the most recent previous key is the current page - we want to go one more back to the one before
      // so we pop two and use the second key as the key to use to render the page
      this.previousKeys.pop();
      const previousLastScannedKey = this.previousKeys.length > 0 ? this.previousKeys.pop() : '';
      this.getSignatures(previousLastScannedKey);
    } else {
      this.getSignatures();
    }
  }

  previousButtonDisabled(): boolean {
    return this.previousKeys.length == 0;
  }

  nextButtonDisabled(): boolean {
    return this.nextKey == null && this.previousKeys.length >= 0;
  }

  signaturePopover(ev, signature) {
    let actions = {
      items: [
        {
          label: 'Details',
          callback: 'signatureDetails',
          callbackData: {
            signature: signature,
          },
        },
        {
          label: 'CLA',
          callback: 'signatureCla',
          callbackData: {
            signature: signature,
          },
        },
      ],
    };
    let popover = this.popoverCtrl.create('ActionPopoverComponent', actions);

    popover.present({
      ev: ev,
    });

    popover.onDidDismiss((popoverData) => {
      if (popoverData) {
        this.popoverResponse(popoverData);
      }
    });
  }

  /**
   * Called if popover dismissed with data. Passes data to a callback function
   * @param  {object} popoverData should contain .callback and .callbackData
   */
  popoverResponse(popoverData) {
    let callback = popoverData.callback;
    if (this[callback]) {
      this[callback](popoverData.callbackData);
    }
  }


  dismiss() {
    this.viewCtrl.dismiss();
  }

  getSignatureType(signature: any): string {
    if (
      signature.signatureReferenceType === 'user' &&
      signature.signatureType === 'cla' &&
      signature.companyName == undefined
    ) {
      return 'individual';
    } else if (
      signature.signatureReferenceType === 'user' &&
      signature.signatureType === 'cla' &&
      signature.companyName != undefined
    ) {
      return 'employee';
    } else if (
      signature.signatureReferenceType === 'company' &&
      signature.signatureType === 'ccla' &&
      signature.companyName != undefined
    ) {
      return 'company';
    } else {
      return 'unknown';
    }
  }

  trimCharacter(text, length) {
    return text.length > length ? text.substring(0, length) + '...' : text;
  }
}<|MERGE_RESOLUTION|>--- conflicted
+++ resolved
@@ -42,11 +42,6 @@
   resultCount: number = 0;
   nextKey = null;
   previousKeys = [];
-<<<<<<< HEAD
-
-
-=======
->>>>>>> e3b809a8
   errorMsg = '';
 
   // Easy sort table variables
@@ -162,15 +157,11 @@
         }
 
         if (this.data && this.data.signatures) {
-<<<<<<< HEAD
-          this.columnData = this.data.signatures.map(e => ({ ...e, signatureCreated: e.signatureCreated.split('T')[0] }))
-=======
           this.columnData = this.data.signatures.map(e => ({ 
             ...e, 
             signatureCreated: e.signatureCreated.split('T')[0], 
             companyName: this.trimCharacter(e.companyName, 30)
           }))
->>>>>>> e3b809a8
         } else {
           this.columnData = []
         }
