<ion-header>
  <ion-navbar>
    <button ion-button [clear]="true" (click)="backToProjects()">
      <ion-icon name="arrow-back"></ion-icon>
    </button>
    <ion-title (click)="backToProjects()">Back to all Projects</ion-title>
    <img class="navbar-logo" src="/assets/logo/cp_app_easycla.svg" alt="">
  </ion-navbar>
</ion-header>

<ion-content headerspacing overflow-scroll="true">

  <div class="page-content">
    <section-header [projectId]="sfdcProjectId"></section-header>

    <loading-spinner [loading]="loading.claProjects"></loading-spinner>

    <ion-grid [loading-display]="loading.claProjects" class="project-grid">
      <ion-row *ngIf="claProjects.length == 0">
        <ion-col col-12 class="no-claProjects">
          <ion-icon name="folder-open"></ion-icon>
          <p>A CLA group defines one or more CLAs that may need to be signed as a prerequisite to someone contributing
            to a
            project. Currently this project does not have a CLA group defined. Please click below to add a CLA group.
          </p>
          <button ion-button class="clickable" (click)="openClaContractConfigModal()" color="secondary">
            Add CLA Group
          </button>
        </ion-col>
      </ion-row>

      <ion-col col-12>
        <div class="project-detail-card mt-30" *ngIf="!searchProjects('OPNFV', claProjects)">
          <ion-row class="project-detail-card-header">
            <ion-col col-6 class="project-title">
              <h2>
                GitHub Organizations
              </h2>
            </ion-col>
            <ion-col col-6>
              <ion-buttons end>
                <button ion-button (click)="openClaOrganizationProviderModal(sfdcProjectId)" color="secondary">
                  Connect Github Organization
                </button>
              </ion-buttons>
            </ion-col>
          </ion-row>

          <ion-row>
            <ion-col col-12>
              <loading-spinner [loading]="loading.orgs"></loading-spinner>
              <ion-card class="organization-card">
                <ion-grid>
                  <ion-row *ngIf="!loading.orgs">
                    <ion-col class="vertical-rule-right" col-12 col-md-6
                      *ngFor="let organization of githubOrganizations">
<<<<<<< HEAD
                      <ion-card-content>
=======
                      <ion-card-content *ngIf="organization.providerInfo">
>>>>>>> 7a0f0b98
                        <ion-card-title>
                          <ion-icon name="logo-github"></ion-icon>
                          <span>{{ organization.organization_name }}</span>
                        </ion-card-title>

                        <p>
                          <a target="_blank" href="https://github.com/{{ organization.organization_name }}">
                            https://github.com/{{organization.organization_name }}
                          </a>
                        </p>

                        <h3 *ngIf="organization.providerInfo === null" class="namespace-error">
                          Error occured during fetching Github account.
                        </h3>

                        <h3 *ngIf="organization.providerInfo?.errors" class="namespace-error">
                          {{organization.providerInfo?.errors.namespace}}
                        </h3>

                        <h3
                          *ngIf="!organization.organization_installation_id && organization.providerInfo?.errors === undefined"
                          class="not-configured-warning">
                          Not Configured.
                          <a (click)="openClaOrganizationAppModal()">Please connect the CLA App to the Github Org.</a>
                        </h3>

                        <p>{{ organization.providerInfo?.bio }}</p>

                        <div *ngIf="organization.providerInfo" class="organization-actions">
                          <button ion-button (click)="deleteConfirmation('Github Organization', organization)"
                            color="light">
                            Delete
                          </button>
                        </div>
                      </ion-card-content>

                    </ion-col>
                  </ion-row>
                </ion-grid>
              </ion-card>
            </ion-col>
          </ion-row>
        </div>
      </ion-col>

      <ion-col col-12 *ngIf="claProjects.length != 0">
        <div class="section-title">
          <h1>CLA Groups</h1>

          <button ion-button (click)="openClaContractConfigModal()" color="secondary">
            Add CLA Group
          </button>
        </div>

        <ion-row *ngFor="let project of claProjects" class="project-row">
          <ion-col col-12>
            <div class="project-detail-card">
              <ion-row class="project-detail-card-header">
                <ion-col col-5 class="project-title">
                  <h2>
                    {{ project.project_name }}
                  </h2>
                </ion-col>
                <ion-col col-auto>
                  <ion-buttons start>
                    <button ion-button icon-only clear round (click)="openClaContractConfigModal(project)">
                      <ion-icon name="settings" item-right></ion-icon>
                    </button>
                  </ion-buttons>
                </ion-col>
                <ion-col col-6>
                  <ion-buttons end>
                    <button ion-button (click)="goToSelectTemplatePage(project.project_id)" color="light">
                      Select Template
                    </button>
                    <button ion-button (click)="openClaViewSignaturesModal(project.project_id, project.project_name)"
                      color="light">
                      View Signatures
                    </button>
                    <!-- <button ion-button (click)="openClaContractCompaniesModal(project.project_id)" -->
                    <button ion-button (click)="openClaViewCompaniesModal(project.project_id, project.project_name)"
                      color="light">
                      View Companies
                    </button>
                  </ion-buttons>
                </ion-col>
              </ion-row>

              <ion-row>

                <!-- Corporate / CCLA -->
                <ng-container *ngIf="project.project_name.search('OPNFV') == -1">
                  <ion-col col-6 *ngIf="project.project_ccla_enabled">
                    <ion-card class="contract-card">
                      <ion-card-content>
                        <ion-card-title>
                          <ion-icon name="briefcase" item-left class="icon-md"></ion-icon>
                          <span>Corporate CLA</span>
                          <div class="contract-title-buttons" *ngIf="project.project_corporate_documents.length">
                            <button clear
                              (click)="openClaContractVersionModal(project.project_id, 'corporate', project.project_corporate_documents)">
                              <img src="/assets/img/pdf.png"
                                title="Download the {{ project.project_name }} Corporate CLA as a PDF document"
                                alt="pdf icon" />
                            </button>
                          </div>
                        </ion-card-title>
                        <ng-container *ngIf="!project.project_corporate_documents.length">
                          <p>
                            No template selected.
                          </p>
                        </ng-container>
                        <ion-grid class="contract-details" *ngIf="project.project_corporate_documents.length">
                          <ion-row>
                            <ion-col>
                              <span>
                                {{ project.project_corporate_documents[project.project_corporate_documents.length - 1].document_name }}
                              </span>
                              <br>
                              <span>
                                {{ project.project_corporate_documents[project.project_corporate_documents.length - 1].document_creation_date | date:'medium'
                                }}
                              </span>
                              <br>
                              <span>
                                Version {{ project.project_corporate_documents[project.project_corporate_documents.length - 1].document_major_version }}.{{
                                project.project_corporate_documents[project.project_corporate_documents.length - 1].document_minor_version
                                }}
                              </span>
                              <br>
                            </ion-col>
                          </ion-row>
                          <ion-row>
                            <ion-col>
                              <ion-buttons end="" class="bar-buttons bar-buttons-md">
                                <!-- <button ion-button (click)="openClaContractCompaniesModal(project.project_id)" -->
                                <button ion-button
                                  (click)="openClaViewCompaniesModal(project.project_id, project.project_name)"
                                  color="secondary">
                                  View Companies
                                </button>
                              </ion-buttons>
                            </ion-col>
                          </ion-row>
                        </ion-grid>
                      </ion-card-content>
                    </ion-card>
                  </ion-col>
                </ng-container>

                <!-- Individual / ICLA -->
                <ng-container *ngIf="project.project_name.search('OPNFV') == -1">
                  <ion-col col-12 col-md-6 *ngIf="project.project_icla_enabled">
                    <ion-card class="contract-card">
                      <ion-card-content>
                        <ion-card-title>
                          <ion-icon name="person" item-left class="icon-md"></ion-icon>
                          <span>Individual CLA</span>
                          <div class="contract-title-buttons" *ngIf="project.project_individual_documents.length">
                            <button clear
                              (click)="openClaContractVersionModal(project.project_id, 'individual', project.project_individual_documents)">
                              <img src="/assets/img/pdf.png"
                                title="Download the {{ project.project_name }} Individual CLA as a PDF document"
                                alt="pdf icon" />
                            </button>
                          </div>
                        </ion-card-title>
                        <ng-container *ngIf="!project.project_individual_documents.length">
                          <p>
                            No template selected.
                          </p>
                        </ng-container>
                        <ion-grid class="contract-details" *ngIf="project.project_individual_documents.length">
                          <ion-row>
                            <ion-col>
                              <span>
                                {{ project.project_individual_documents[project.project_individual_documents.length - 1].document_name }}
                              </span>
                              <br>
                              <span>
                                {{ project.project_individual_documents[project.project_individual_documents.length - 1].document_creation_date | date:'medium'
                                }}
                              </span>
                              <br>
                              <span>
                                Version {{ project.project_individual_documents[project.project_individual_documents.length - 1].document_major_version }}.{{
                                project.project_individual_documents[project.project_individual_documents.length - 1].document_minor_version
                                }}
                              </span>
                              <br>
                            </ion-col>
                          </ion-row>
                        </ion-grid>
                      </ion-card-content>
                    </ion-card>
                  </ion-col>
                </ng-container>

                <!-- OPNFV LF Member -->
                <ng-container *ngIf="project.project_name.search('OPNFV') !== -1">
                  <ion-col col-4 *ngIf="project.project_ccla_enabled">
                    <ion-card class="contract-card">
                      <ion-card-content>
                        <ion-card-title>
                          <ion-icon name="briefcase" item-left class="icon-md"></ion-icon>
                          <span>LF Member Agreement</span>
                          <div class="contract-title-buttons" *ngIf="project.project_member_documents.length">
                            <button clear
                              (click)="openClaContractVersionModal(project.project_id, 'member', project.project_member_documents)">
                              <img src="/assets/img/pdf.png"
                                title="Download the {{ project.project_name }} LF Member Agreement CLA as a PDF document"
                                alt="pdf icon" />
                            </button>
                          </div>
                        </ion-card-title>
                        <ng-container *ngIf="!project.project_member_documents.length">
                          <p>
                            No agreements selected.
                          </p>
                        </ng-container>
                        <ion-grid class="contract-details" *ngIf="project.project_member_documents.length">
                          <ion-row>
                            <ion-col>
                              <span>
                                {{ project.project_member_documents[project.project_member_documents.length - 1].document_name }}
                              </span>
                              <br>
                              <span>
                                {{ project.project_member_documents[project.project_member_documents.length - 1].document_creation_date | date:'medium'
                                }}
                              </span>
                              <br>
                              <span>
                                Version {{ project.project_member_documents[project.project_member_documents.length - 1].document_major_version }}.{{
                                project.project_member_documents[project.project_member_documents.length - 1].document_minor_version
                                }}
                              </span>
                              <br>
                            </ion-col>
                          </ion-row>
                        </ion-grid>
                      </ion-card-content>
                    </ion-card>
                  </ion-col>
                </ng-container>

                <!-- OPNFV Non-LF Member -->
                <ng-container *ngIf="project.project_name.search('OPNFV') !== -1">
                  <ion-col col-4 *ngIf="project.project_ccla_enabled">
                    <ion-card class="contract-card">
                      <ion-card-content>
                        <ion-card-title>
                          <ion-icon name="briefcase" item-left class="icon-md"></ion-icon>
                          <span>Non-LF Member Agreement</span>
                          <div class="contract-title-buttons" *ngIf="project.project_corporate_documents.length">
                            <button clear
                              (click)="openClaContractVersionModal(project.project_id, 'corporate', project.project_corporate_documents)">
                              <img src="/assets/img/pdf.png"
                                title="Download the {{ project.project_name }} Non-LF Member Agreement CLA as a PDF document"
                                alt="pdf icon" />
                            </button>
                          </div>
                        </ion-card-title>
                        <ng-container *ngIf="!project.project_corporate_documents.length">
                          <p>
                            No agreements selected.
                          </p>
                        </ng-container>
                        <ion-grid class="contract-details" *ngIf="project.project_corporate_documents.length">
                          <ion-row>
                            <ion-col>
                              <span>
                                {{ project.project_corporate_documents[project.project_corporate_documents.length - 1].document_name }}
                              </span>
                              <br>
                              <span>
                                {{ project.project_corporate_documents[project.project_corporate_documents.length - 1].document_creation_date | date:'medium'
                                }}
                              </span>
                              <br>
                              <span>
                                Version {{ project.project_corporate_documents[project.project_corporate_documents.length - 1].document_major_version }}.{{
                                project.project_corporate_documents[project.project_corporate_documents.length - 1].document_minor_version
                                }}
                              </span>
                              <br>
                            </ion-col>
                          </ion-row>
                        </ion-grid>
                      </ion-card-content>
                    </ion-card>
                  </ion-col>
                </ng-container>

                <!-- OPNFV Individual Agreements -->
                <ng-container *ngIf="project.project_name.search('OPNFV') !== -1">
                  <ion-col col-4 *ngIf="project.project_icla_enabled">
                    <ion-card class="contract-card">
                      <ion-card-content>
                        <ion-card-title>
                          <ion-icon name="person" item-left class="icon-md"></ion-icon>
                          <span>Individual Agreement</span>
                          <div class="contract-title-buttons" *ngIf="project.project_individual_documents.length">
                            <button clear
                              (click)="openClaContractVersionModal(project.project_id, 'individual', project.project_individual_documents)">
                              <img src="/assets/img/pdf.png"
                                title="Download the {{ project.project_name }} Individual Agreement as a PDF document"
                                alt="pdf icon" />
                            </button>
                          </div>
                        </ion-card-title>
                        <ng-container *ngIf="!project.project_individual_documents.length">
                          <p>
                            No agreement selected.
                          </p>
                        </ng-container>
                        <ion-grid class="contract-details" *ngIf="project.project_individual_documents.length">
                          <ion-row>
                            <ion-col>
                              <span>
                                {{ project.project_individual_documents[project.project_individual_documents.length - 1].document_name }}
                              </span>
                              <br>
                              <span>
                                {{ project.project_individual_documents[project.project_individual_documents.length - 1].document_creation_date | date:'medium'
                                }}
                              </span>
                              <br>
                              <span>
                                Version {{ project.project_individual_documents[project.project_individual_documents.length - 1].document_major_version }}.{{
                                project.project_individual_documents[project.project_individual_documents.length - 1].document_minor_version
                                }}
                              </span>
                              <br>
                            </ion-col>
                          </ion-row>
                        </ion-grid>
                      </ion-card-content>
                    </ion-card>
                  </ion-col>
                </ng-container>
              </ion-row>
            </div>
          </ion-col>

          <ion-col col-12 *ngIf="project.project_name.search('OPNFV') == -1">
            <div class="project-detail-card">
              <ion-row class="project-detail-card-header">
                <ion-col col-6 class="project-title">
                  <h2>
                    GitHub Repositories
                  </h2>
                </ion-col>
                <ion-col col-6>
                  <ion-buttons end>
                    <button ion-button (click)="openClaConfigureGithubRepositoriesModal(project.project_id)"
                      color="secondary">
                      Configure Github Repositories
                    </button>
                  </ion-buttons>
                </ion-col>
              </ion-row>

              <ion-row>
                <ion-col col-12 *ngFor="let organization of project.githubOrganizations">
                  <ion-card class="organization-card">
                    <ion-grid>
                      <ion-row>
                        <ion-col class="vertical-rule-right" col-12 col-md-6>
                          <ion-card-content>
                            <ion-card-title>
                              <ion-icon name="logo-github"></ion-icon>
                              <span>{{ organization.name }}</span>
                            </ion-card-title>
                            <p>
                              <a target="_blank" href="https://github.com/{{ organization.name }}">
                                https://github.com/{{organization.name }}
                              </a>
                            </p>
                          </ion-card-content>
                        </ion-col>
                        <ion-col col-12 col-md-6>
                          <ion-card-content>
                            <h2>Repositories</h2>
                            <div class="repositories">
                              <ion-row *ngFor="let repository of organization.repositories">
                                <ion-col col-12 icon-left>
                                  <ion-icon name="checkmark"></ion-icon>
                                  {{ repository.repository_name }}
                                </ion-col>
                              </ion-row>
                            </div>
                          </ion-card-content>
                        </ion-col>
                      </ion-row>
                    </ion-grid>
                  </ion-card>
                </ion-col>
              </ion-row>
            </div>
          </ion-col>

          <ion-col col-12>
            <div class="project-detail-card">
              <ion-row class="project-detail-card-header">
                <ion-col col-6 class="project-title">
                  <h2>
                    Gerrit Instances
                  </h2>
                </ion-col>
                <ion-col col-6>
                  <ion-buttons end>
                    <button ion-button (click)="openClaGerritModal(project.project_id)" color="secondary">
                      Add Gerrit Instance
                    </button>
                  </ion-buttons>
                </ion-col>
              </ion-row>

              <ion-row *ngIf="project.gerrits != null && project.gerrits.length > 0">
                <ion-col col-12 *ngFor="let gerrit of project.gerrits">
                  <ion-card class="organization-card">
                    <ion-grid>
                      <ion-row>
                        <ion-col class="vertical-rule-right" col-12 col-md-6>
                          <ion-card-content>
                            <h1>{{ gerrit.gerrit_name }} </h1>
                            <p>
                              <a target="_blank" href="{{ gerrit.gerrit_url }}">
                                {{gerrit.gerrit_url }}
                              </a>
                            </p>
                          </ion-card-content>
                        </ion-col>
                        <ion-col class="vertical-rule-right" col-12 col-md-6>

                          <ion-card-content>
                            <div class="gerrit-actions">
                              <button ion-button (click)="deleteConfirmation('Gerrit Instance', gerrit)" color="light">
                                Delete
                              </button>
                            </div>

                            <p class="code_snippet">
                              [contributor-agreement "ICLA - {{ gerrit.gerrit_name }}"]
                              <br> description = ICLA for Linux Foundation
                              <br> agreementUrl
                              = {{ claService.claApiUrl + "/v2/gerrit/" + gerrit.gerrit_id + "/individual/agreementUrl.html"
                              }}
                              <br> accepted = group {{ gerrit.group_name_icla }}
                              <br>
                            </p>

                            <p class="code_snippet">
                              [contributor-agreement "CCLA - {{ gerrit.gerrit_name }}"]
                              <br> description = CCLA for Linux Foundation
                              <br> agreementUrl
                              = {{ claService.claApiUrl + "/v2/gerrit/" + gerrit.gerrit_id + "/corporate/agreementUrl.html"
                              }}
                              <br> accepted = group {{ gerrit.group_name_ccla }}
                              <br>
                            </p>

                            <small class="mt-10">
                              Contact the Gerrit Instance's Administrator to include in project.config settings
                            </small>
                          </ion-card-content>
                        </ion-col>
                      </ion-row>
                    </ion-grid>
                  </ion-card>
                </ion-col>
              </ion-row>
            </div>
          </ion-col>

        </ion-row>
      </ion-col>
    </ion-grid>
  </div>
  <cla-footer></cla-footer>
</ion-content><|MERGE_RESOLUTION|>--- conflicted
+++ resolved
@@ -54,11 +54,7 @@
                   <ion-row *ngIf="!loading.orgs">
                     <ion-col class="vertical-rule-right" col-12 col-md-6
                       *ngFor="let organization of githubOrganizations">
-<<<<<<< HEAD
-                      <ion-card-content>
-=======
                       <ion-card-content *ngIf="organization.providerInfo">
->>>>>>> 7a0f0b98
                         <ion-card-title>
                           <ion-icon name="logo-github"></ion-icon>
                           <span>{{ organization.organization_name }}</span>
