// Copyright The Linux Foundation and each contributor to CommunityBridge.
// SPDX-License-Identifier: MIT

import { Component, ViewChild } from '@angular/core';
import { AlertController, Events, IonicPage, ModalController, Nav, NavController, NavParams } from 'ionic-angular';
import { ClaService } from '../../../services/cla.service';
import { RolesService } from '../../../services/roles.service';
import { Restricted } from '../../../decorators/restricted';
import { GithubOrganisationModel } from '../../../models/github-organisation-model';
import { PlatformLocation } from '@angular/common';
<<<<<<< HEAD
=======
import { EnvConfig } from '../../../services/cla.env.utils';
>>>>>>> d3f053a7

@Restricted({
  roles: ['isAuthenticated', 'isPmcUser']
})
@IonicPage({
  segment: 'project/:projectId/cla'
})
@Component({
  selector: 'project-cla',
  templateUrl: 'project-cla.html'
})
export class ProjectClaPage {
  loading: any;
  sfdcProjectId: string;
  githubOrganizations: GithubOrganisationModel[];
  claProjects: any = [];
  projectsByExternalId: any;
  alert;
  iclaUploadInfo: any;
  cclaUploadInfo: any;
  expanded: boolean = true;
  hasEnabledLFXHeader = EnvConfig['lfx-header-enabled'] === "true" ? true : false;
  @ViewChild(Nav) nav: Nav;

  constructor(
    public navCtrl: NavController,
    public navParams: NavParams,
    public modalCtrl: ModalController,
    public alertCtrl: AlertController,
    public claService: ClaService,
    public rolesService: RolesService,
    public events: Events,
    private location: PlatformLocation
  ) {
    this.sfdcProjectId = navParams.get('projectId');
    this.location.onPopState(() => {
      if (this.alert) {
        this.alert.dismiss();
      }
    });
    this.getDefaults();
    this.listenEvents();
  }

  listenEvents() {
    this.events.subscribe('reloadProjectCla', () => {
      this.getClaProjects();
    });
  }

  getDefaults() {
    this.loading = {
      claProjects: true,
      orgs: true
    };
    this.claProjects = [];
  }

  ngOnInit() {
    this.getClaProjects();
    this.getGithubOrganisation();
  }

  setLoadingOrganizationsSpinner(value) {
    this.loading = {
      orgs: value
    };
  }

  sortClaProjects(projects) {
    if (projects == null || projects.length == 0) {
      return projects;
    }

    for (const project of projects) {
      this.sortDocuments(project);
    }

    return projects.sort((a, b) => {
      return a.projectName.trim().localeCompare(b.projectName.trim());
    });
  }

  sortDocuments(project) {
    const corporateDocuments = project.projectCorporateDocuments;
    const individualDocuments = project.projectIndividualDocuments;
    if (corporateDocuments !== null) {
      this.sortAsPerDateAndVersion(corporateDocuments);
    }
    if (individualDocuments !== null) {
      this.sortAsPerDateAndVersion(individualDocuments);
    }
  }

  sortAsPerDateAndVersion(documents) {
    this.sortByDate(documents);
    this.sortByVersion(documents);
  }

  sortByDate(documents) {
    // sort document by date first
    documents.sort(function (a, b) {
      a = new Date(a.documentCreationDate);
      b = new Date(b.documentCreationDate);
      return a > b ? -1 : a < b ? 1 : 0;
    });
    return documents;
  }

  sortByVersion(documents) {
    // sort document by version
    documents.sort(function (a, b) {
      const versionA = parseFloat(a.documentMajorVersion + '.' + a.documentMinorVersion).toFixed(2);
      const versionB = parseFloat(b.documentMajorVersion + '.' + b.documentMinorVersion).toFixed(2);
      return versionA > versionB ? -1 : versionA < versionB ? 1 : 0;
    });
    return documents;
  }

  sortGithubOrganisation(githubOrganizations) {
    if (githubOrganizations == null || githubOrganizations.length == 0) {
      return githubOrganizations;
    }

    return githubOrganizations.sort((a, b) => {
      return this.getOrganisationName(a.organizationName).trim().localeCompare(this.getOrganisationName(b.organizationName).trim());
    });
  }

  getClaProjects() {
    this.loading.claProjects = true;
    this.claService.getProjectsByExternalId(this.sfdcProjectId).subscribe((response) => {
      this.loading.claProjects = false;
      this.projectsByExternalId = response.projects;
      this.claProjects = this.sortClaProjects(response.projects);
    }, (error) => {
      this.loading.claProjects = false;
    })
  }

  getGithubOrganisation() {
    this.loading.orgs = true;
    this.claService.getOrganizations(this.sfdcProjectId).subscribe((organizations) => {
      this.loading.orgs = false;
      this.githubOrganizations = this.sortGithubOrganisation(organizations.list);
    });
  }

  getOrganisationName(url) {
    return url.split('/').pop();
  }

  backToProjects() {
    this.events.publish('nav:allProjects');
  }

  openClaContractConfigModal(claProject) {
    let modal;
    // Edit CLA Group
    if (claProject) {
      modal = this.modalCtrl.create('ClaContractConfigModal', {
        claProject: claProject
      });
    } else {
      // Create CLA Group
      modal = this.modalCtrl.create('ClaContractConfigModal', {
        projectId: this.sfdcProjectId
      });
    }
    modal.onDidDismiss((data) => {
      if (data) {
        this.getClaProjects();
      }

    });
    modal.present();
  }

  goToSelectTemplatePage(projectId) {
    this.navCtrl.push('ProjectClaTemplatePage', {
      sfdcProjectId: this.sfdcProjectId,
      projectId: projectId
    });
  }

  openClaViewSignaturesModal(projectID: string, projectName: string) {
    let modal = this.modalCtrl.create(
      'ClaContractViewSignaturesModal',
      {
        claProjectId: projectID,
        claProjectName: projectName
      },
      {
        cssClass: 'medium'
      }
    );

    modal.present().catch((error) => {
      console.log('Error opening signatures modal view, error: ' + error);
    });
  }

  openClaViewCompaniesModal(projectID: string, projectName: string) {
    let modal = this.modalCtrl.create(
      'ClaContractViewCompaniesSignaturesModal',
      {
        claProjectId: projectID,
        claProjectName: projectName
      },
      {
        cssClass: 'medium'
      }
    );
    modal.present().catch((error) => {
      console.log('Error opening signatures modal view, error: ' + error);
    });
  }

  openClaContractVersionModal(claProjectId, documentType, documents) {
    let modal = this.modalCtrl.create('ClaContractVersionModal', {
      claProjectId: claProjectId,
      documentType: documentType,
      documents: documents
    });
    modal.present();
  }

  openClaOrganizationProviderModal(claProjectId) {
    let modal = this.modalCtrl.create('ClaOrganizationProviderModal', {
      claProjectId: claProjectId,
      sfdcProjectId: this.sfdcProjectId
    });
    modal.onDidDismiss((data) => {
      if (data) {
        this.openClaOrganizationAppModal();
      }
    });
    modal.present();
  }

  openClaConfigureGithubRepositoriesModal(claProjectId) {
    let modal = this.modalCtrl.create('ClaConfigureGithubRepositoriesModal', {
      claProjectId: claProjectId,
      sfdcProjectId: this.sfdcProjectId
    });
    modal.onDidDismiss((data) => {
      this.getClaProjects();
    });
    modal.present();
  }

  openClaGerritModal(projectId) {
    let modal = this.modalCtrl.create('ClaGerritModal', {
      projectId: projectId
    });
    modal.onDidDismiss((data) => {
      if (data) {
        this.getClaProjects();
      }
    });
    modal.present();
  }

  openClaOrganizationAppModal() {
    let modal = this.modalCtrl.create('ClaOrganizationAppModal', {});
    modal.onDidDismiss((data) => {
      this.getGithubOrganisation();
    });
    modal.present();
  }

  searchProjects(name: string, projects: any) {
    let found = false;

    if (projects) {
      projects.forEach((project) => {
        if (project.projectName.search(name) !== -1) {
          found = true;
        }
      });

    }

    return found;
  }

  deleteConfirmation(type, payload, projectId) {
    this.alert = this.alertCtrl.create({
      subTitle: `Delete ${type}`,
      message: `Are you sure you want to delete this ${type}?`,
      buttons: [
        {
          text: 'Cancel',
          role: 'cancel',
          cssClass: 'secondary',
          handler: () => {
          }
        },
        {
          text: 'Delete',
          handler: () => {
            switch (type) {
              case 'Github Organization':
                this.deleteClaGithubOrganization(payload);
                break;

              case 'Gerrit Instance':
                this.deleteGerritInstance(payload, projectId);
                break;
            }
          }
        }
      ]
    });

    this.alert.present();
  }


  deleteClaGroup(name: string, id: string) {
    this.alert = this.alertCtrl.create({
      subTitle: `Delete ${name}`,
      message: `Are you sure you want to delete this ${name}?`,
      buttons: [
        {
          text: 'Cancel',
          role: 'cancel',
          cssClass: 'secondary',
          handler: () => {
          }
        },
        {
          text: 'Delete',
          handler: () => {
            this.deleteClaProject(name, id);
          }
        }
      ]
    });

    this.alert.present();
  }

  deleteClaGroupError(name: string, id: string) {
    this.alert = this.alertCtrl.create({
      subTitle: `Delete ${name}`,
      message: `Could not delete ${name}. Please try again or contact support`,
      buttons: [
        {
          text: 'Cancel',
          role: 'cancel',
          cssClass: 'secondary',
          handler: () => {
          }
        },
        {
          text: 'Retry',
          handler: () => {
            this.deleteClaProject(name, id);
          }
        }
      ]
    });

    this.alert.present();
  }

  deleteClaGroupSuccess(name: string) {
    this.alert = this.alertCtrl.create({
      subTitle: `Delete ${name}`,
      message: `${name} was deleted successfully`,
      buttons: [
        {
          text: 'Close',
          role: 'cancel',
          cssClass: 'secondary',
          handler: () => {
          }
        }
      ]
    });

    this.alert.present();
  }


  deleteClaProject(name: string, id: string) {
    this.loading.claProject = true;
    this.claService.deleteClaProject(id).subscribe((res: any) => {
      if (res.status === 204) {
        this.getClaProjects();
        this.deleteClaGroupSuccess(name);
      } else {
        this.deleteClaGroupError(name, id)
        this.loading.claProject = false;
      }
    }, err => {
      this.deleteClaGroupError(name, id)
      this.loading.claProject = false;
    })
  }


  deleteClaGithubOrganization(organization) {
    this.claService.deleteGithubOrganization(this.sfdcProjectId, this.getOrganisationName(organization.organizationName)).subscribe((response) => {
      if (response.status === 200) {
        this.getGithubOrganisation();
      }
    });
  }

  deleteGerritInstance(gerrit, projectId) {
    this.claService.deleteGerritInstance(projectId, gerrit.gerrit_id).subscribe((response) => {
      this.getClaProjects();
    });
  }

  /**
   * Called if popover dismissed with data. Passes data to a callback function
   * @param  {object} popoverData should contain .callback and .callbackData
   */
  popoverResponse(popoverData) {
    let callback = popoverData.callback;
    if (this[callback]) {
      this[callback](popoverData.callbackData);
    }
  }

  hasMemberDocuments(project) {
    return project.projectMemberDocuments !== null && project.projectMemberDocuments.length > 0;
  }

  getMemberDocumentName(project) {
    if (project.projectMemberDocuments !== null && project.projectMemberDocuments.length > 0) {
      return project.projectMemberDocuments[project.projectMemberDocuments.length - 1].documentName
    } else {
      return "No Document";
    }
  }

  getMemberDocumentDate(project) {
    if (project.projectMemberDocuments !== null && project.projectMemberDocuments.length > 0) {
      return project.projectMemberDocuments[project.projectMemberDocuments.length - 1].documentCreationDate
    } else {
      return "No Document";
    }
  }

  getMemberDocumentVersion(project) {
    if (project.projectMemberDocuments !== null && project.projectMemberDocuments.length > 0) {
      const major = project.projectMemberDocuments[project.projectMemberDocuments.length - 1].documentMajorVersion;
      const minor = project.projectMemberDocuments[project.projectMemberDocuments.length - 1].documentMinorVersion;
      return `${major}.${minor}`;
    } else {
      return "v1.0";
    }
  }

  hasCorporateDocuments(project) {
    const documents = project.projectCorporateDocuments;
    if (documents !== null && documents.length > 0)
      for (let index = 0; index < documents.length; index++) {
        if (documents[index].documentS3URL) {
          return true;
        }
      }
    return false;
  }

  getDocumentVersion(project, type) {
    const documents = type === 'CCLA' ? project.projectCorporateDocuments : project.projectIndividualDocuments;
    if (documents !== null && documents.length > 0) {
      const major = documents[0].documentMajorVersion;
      const minor = documents[0].documentMinorVersion;
      return `${major}.${minor}`;
    } else {
      return "v1.0";
    }
  }

  hasIndividualDocuments(project) {
    const documents = project.projectIndividualDocuments;
    if (documents !== null && documents.length > 0)
      for (let index = 0; index < documents.length; index++) {
        if (documents[index].documentS3URL) {
          return true;
        }
      }
    return false;
  }

<<<<<<< HEAD
=======
  getIndividualDocumentName(project) {
    if (project.projectIndividualDocuments !== null && project.projectIndividualDocuments.length > 0) {
      return project.projectIndividualDocuments[project.projectIndividualDocuments.length - 1].documentName
    } else {
      return "No Document";
    }
  }

  getIndividualDocumentDate(project) {
    if (project.projectIndividualDocuments !== null && project.projectIndividualDocuments.length > 0) {
      return project.projectIndividualDocuments[project.projectIndividualDocuments.length - 1].documentCreationDate
    } else {
      return "No Document";
    }
  }

  getIndividualDocumentVersion(project) {
    if (project.projectIndividualDocuments !== null && project.projectIndividualDocuments.length > 0) {
      const major = project.projectIndividualDocuments[project.projectIndividualDocuments.length - 1].documentMajorVersion;
      const minor = project.projectIndividualDocuments[project.projectIndividualDocuments.length - 1].documentMinorVersion;
      return `${major}.${minor}`;
    } else {
      return "v1.0";
    }
  }

  onClickToggle(hasExpanded) {
    this.expanded = hasExpanded;
  }
>>>>>>> d3f053a7
}<|MERGE_RESOLUTION|>--- conflicted
+++ resolved
@@ -8,10 +8,7 @@
 import { Restricted } from '../../../decorators/restricted';
 import { GithubOrganisationModel } from '../../../models/github-organisation-model';
 import { PlatformLocation } from '@angular/common';
-<<<<<<< HEAD
-=======
 import { EnvConfig } from '../../../services/cla.env.utils';
->>>>>>> d3f053a7
 
 @Restricted({
   roles: ['isAuthenticated', 'isPmcUser']
@@ -503,8 +500,6 @@
     return false;
   }
 
-<<<<<<< HEAD
-=======
   getIndividualDocumentName(project) {
     if (project.projectIndividualDocuments !== null && project.projectIndividualDocuments.length > 0) {
       return project.projectIndividualDocuments[project.projectIndividualDocuments.length - 1].documentName
@@ -534,5 +529,4 @@
   onClickToggle(hasExpanded) {
     this.expanded = hasExpanded;
   }
->>>>>>> d3f053a7
 }