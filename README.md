# Introduction to EasyCLA

The Contributor License Agreement \(CLA\) service of the Linux Foundation lets project contributors read, sign, and submit contributor license agreements easily.

This repository contains both the backend and front-end UI for supporting and managing the application.

<<<<<<< HEAD
This platform supports both GitHub and Gerrit source code repositories. Additional information can be found in the [Getting Started Guide](getting-started/README.md).
=======
This platform supports both GitHub and Gerrit source code repositories. Additional information can be found in the [Getting Started Guide](https://lf-docs-linux-foundation.gitbook.io/easycla/getting-started).
>>>>>>> 092d5b4b

## Third-party Services

Besides integration with Auth0 and Salesforce, the CLA system has the following third party services:

* [Docusign](https://www.docusign.com/) for CLA agreement e-sign flow
* [Docraptor](https://docraptor.com/) for convert html CLA template as PDF file

## CLA Backend

The CLA project has two backend projects.

The majority of the backend APIs are implemented in python, and can be found in the `cla-backend` directory.

Recent backend development was implemented in Golang, and can be found in the `cla-backend-go` directory. In particular, this backend contains APIs powering Automated Templates, GitHub Whitelists, and Duplicate Company handling in the Corporate Console.

## CLA Frontend

### Overview

CLA frontend consists of three independent SPA build with [Ionic](https://ionicframework.com/) framework.

* `cla-frontend-project-console` for LinuxFoundation director/admin/user to manage project CLA
* `cla-frontend-corporate-console` for any concrete company CCLA manager to sign a CCLA and manage employee CLA whitelist
* `cla-frontend-contributor-console` for any project contributor to sign ICLA or CCLA

## License

Copyright The Linux Foundation and each contributor to CommunityBridge.

This project’s source code is licensed under the MIT License. A copy of the license is available in LICENSE.


The project includes source code from keycloak, which is licensed under the Apache License, version 2.0 \(Apache-2.0\), a copy of which is available in LICENSE-keycloak.

This project’s documentation is licensed under the Creative Commons Attribution 4.0 International License \(CC-BY-4.0\). A copy of the license is available in LICENSE-docs.
<<<<<<< HEAD
=======



>>>>>>> 092d5b4b
<|MERGE_RESOLUTION|>--- conflicted
+++ resolved
@@ -4,11 +4,7 @@
 
 This repository contains both the backend and front-end UI for supporting and managing the application.
 
-<<<<<<< HEAD
 This platform supports both GitHub and Gerrit source code repositories. Additional information can be found in the [Getting Started Guide](getting-started/README.md).
-=======
-This platform supports both GitHub and Gerrit source code repositories. Additional information can be found in the [Getting Started Guide](https://lf-docs-linux-foundation.gitbook.io/easycla/getting-started).
->>>>>>> 092d5b4b
 
 ## Third-party Services
 
@@ -44,10 +40,4 @@
 
 The project includes source code from keycloak, which is licensed under the Apache License, version 2.0 \(Apache-2.0\), a copy of which is available in LICENSE-keycloak.
 
-This project’s documentation is licensed under the Creative Commons Attribution 4.0 International License \(CC-BY-4.0\). A copy of the license is available in LICENSE-docs.
-<<<<<<< HEAD
-=======
-
-
-
->>>>>>> 092d5b4b
+This project’s documentation is licensed under the Creative Commons Attribution 4.0 International License \(CC-BY-4.0\). A copy of the license is available in LICENSE-docs.