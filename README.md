# Introduction to EasyCLA

The Contributor License Agreement \(CLA\) service of the Linux Foundation lets project contributors read, sign, and submit contributor license agreements easily.

This repository contains both the backend and front-end UI for supporting and managing the application.

This platform supports both GitHub and Gerrit source code repositories. Additional information can be found in the [Getting Started Guide](https://app.gitbook.com/@lf-docs-linux-foundation/s/easycla/getting-started).

## Third-party Services

Besides integration with Auth0 and Salesforce, the CLA system has the following third party services:

* [Docusign](https://www.docusign.com/) for CLA agreement e-sign flow
* [Docraptor](https://docraptor.com/) for convert html CLA template as PDF file

## CLA Backend

The CLA project has two backend projects.

The majority of the backend APIs are implemented in python, and can be found in the `cla-backend` directory.

Recent backend development was implemented in Golang, and can be found in the `cla-backend-go` directory. In particular, this backend contains APIs powering Automated Templates, GitHub Whitelists, and Duplicate Company handling in the Corporate Console.

## CLA Frontend

### Overview

CLA frontend consists of three independent SPA build with [Ionic](https://ionicframework.com/) framework.

* `cla-frontend-project-console` for LinuxFoundation director/admin/user to manage project CLA
* `cla-frontend-corporate-console` for any concrete company CCLA manager to sign a CCLA and manage employee CLA whitelist
* `cla-frontend-contributor-console` for any project contributor to sign ICLA or CCLA

## License

Copyright The Linux Foundation and each contributor to CommunityBridge.

This project’s source code is licensed under the MIT License. A copy of the license is available in LICENSE.

The project includes source code from keycloak, which is licensed under the Apache License, version 2.0 \(Apache-2.0\), a copy of which is available in LICENSE-keycloak.

<<<<<<< HEAD
This project’s documentation is licensed under the Creative Commons Attribution 4.0 International License \(CC-BY-4.0\). A copy of the license is available in LICENSE-docs.
=======
This project’s documentation is licensed under the Creative Commons Attribution 4.0 International License \(CC-BY-4.0\). A copy of the license is available in LICENSE-docs.
>>>>>>> 65e93b73
<|MERGE_RESOLUTION|>--- conflicted
+++ resolved
@@ -37,10 +37,10 @@
 
 This project’s source code is licensed under the MIT License. A copy of the license is available in LICENSE.
 
+
 The project includes source code from keycloak, which is licensed under the Apache License, version 2.0 \(Apache-2.0\), a copy of which is available in LICENSE-keycloak.
 
-<<<<<<< HEAD
 This project’s documentation is licensed under the Creative Commons Attribution 4.0 International License \(CC-BY-4.0\). A copy of the license is available in LICENSE-docs.
-=======
-This project’s documentation is licensed under the Creative Commons Attribution 4.0 International License \(CC-BY-4.0\). A copy of the license is available in LICENSE-docs.
->>>>>>> 65e93b73
+
+
+
